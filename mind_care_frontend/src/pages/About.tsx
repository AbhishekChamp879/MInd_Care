import { Link } from 'react-router-dom';
import { Button } from '@/components/ui/button';
import { Badge } from '@/components/ui/badge';
import Footer from '@/components/layout/Footer';
import Header from '@/components/layout/Header';
import heroImage from '@/assets/freepik__retouch__90823.png';
import { Shield, Heart, UserCheck, CheckCircle, Play } from 'lucide-react';
import { useEffect } from 'react';
<<<<<<< HEAD
import PageTransition from '@/components/ui/PageTransition';
=======
>>>>>>> c6150a23
import ScrollFadeIn from '@/components/ui/ScrollFadeIn';

const About = () => {
  useEffect(() => {
    // small client-side enhancement hook placeholder (e.g., could init Lottie later)
  }, []);

  return (
    <PageTransition>
      <div className="min-h-screen bg-background">
        <Header />
        <div className="h-20" />
        <ScrollFadeIn yOffset={32}><section className="relative py-20 md:py-28">
          <div className="container mx-auto px-4 grid md:grid-cols-2 gap-10 items-center">
            <div className="space-y-6">
              <Badge variant="secondary" className="bg-primary/10 text-primary border-primary/20">
                <Shield className="h-4 w-4 mr-2" />
                Trusted & Secure
              </Badge>

              <h1 className="text-4xl md:text-5xl font-extrabold leading-tight">
                About MindBuddy — Supporting Students, Saving Lives
              </h1>

              <p className="text-lg text-muted-foreground max-w-2xl">
                Mental health crises among students are rising: increased anxiety, depression,
                suicidal ideation, and barriers to timely care. MindBuddy combines AI screening,
                licensed counselors, and peer support to reduce time-to-help, improve detection, and
                deliver compassionate, confidential care.
              </p>

              <div className="flex flex-col sm:flex-row gap-4">
                <Button
                  asChild
                  size="lg"
                  className="bg-gradient-primary text-white px-8 py-3 rounded-full"
                >
                  <Link to="/login">Get Support Now</Link>
                </Button>
              </div>
            </div>

            <div className="relative">
              <div className="rounded-2xl overflow-hidden shadow-xl transform hover:scale-102 transition-transform duration-500">
                <img
                  src={heroImage}
                  alt="Compassionate mental health care illustration depicting supportive healthcare professionals and individuals in a nurturing therapeutic environment"
                  className="w-full h-80 md:h-96 object-cover"
                />
              </div>
              <div className="absolute -bottom-6 left-6 bg-white/6 backdrop-blur-md rounded-xl p-4 shadow-md flex items-center gap-3">
                <Heart className="h-6 w-6 text-primary" />
                <div>
                  <div className="text-sm text-white/90">Trusted by</div>
                  <div className="font-semibold text-lg">10,000+ students</div>
                </div>
              </div>
            </div>
          </div>
        </section></ScrollFadeIn>

        <ScrollFadeIn yOffset={28} delay={0.05}><section className="py-16 bg-gradient-calm">
          <div className="container mx-auto px-4">
            <div className="text-center mb-10">
              <h2 className="text-3xl font-bold">Why this matters</h2>
              <p className="text-muted-foreground max-w-2xl mx-auto mt-3">
                Students face unique pressures — academic stress, social isolation, and limited access
                to timely mental health care. Early detection and immediate support dramatically
                improve outcomes.
              </p>
            </div>

            <div className="grid gap-6 md:grid-cols-3">
              <div className="enhanced-card p-6 text-center">
                <div className="mx-auto mb-4 p-3 rounded-full bg-gradient-to-br from-primary/20 to-primary/30 w-fit">
                  <CheckCircle className="h-6 w-6 text-primary" />
                </div>
                <h3 className="font-semibold mb-2">Rapid Screening</h3>
                <p className="text-sm text-muted-foreground">
                  AI-powered PHQ/GAD screening in chat, available 24/7.
                </p>
              </div>

              <div className="enhanced-card p-6 text-center">
                <div className="mx-auto mb-4 p-3 rounded-full bg-gradient-to-br from-secondary/20 to-secondary/30 w-fit">
                  <UserCheck className="h-6 w-6 text-secondary" />
                </div>
                <h3 className="font-semibold mb-2">Licensed Care</h3>
                <p className="text-sm text-muted-foreground">
                  Confidential sessions with vetted, licensed counselors.
                </p>
              </div>

              <div className="enhanced-card p-6 text-center">
                <div className="mx-auto mb-4 p-3 rounded-full bg-gradient-to-br from-accent/20 to-accent/30 w-fit">
                  <Shield className="h-6 w-6 text-accent" />
                </div>
                <h3 className="font-semibold mb-2">Privacy First</h3>
                <p className="text-sm text-muted-foreground">
                  HIPAA-compliant systems and anonymized peer support options.
                </p>
              </div>
            </div>
          </div>
        </section></ScrollFadeIn>

        <ScrollFadeIn yOffset={24} delay={0.08}><section className="py-16 px-4">
          <div className="container mx-auto">
            <div className="grid md:grid-cols-2 gap-8 items-center">
              <div>
                <h2 className="text-3xl font-bold mb-4">How MindBuddy helps during a crisis</h2>
                <ul className="space-y-4 text-muted-foreground">
                  <li className="flex items-start gap-3">
                    <span className="inline-flex items-center justify-center h-8 w-8 rounded-full bg-primary text-white">
                      <Play className="h-4 w-4" />
                    </span>
                    <div>
                      <div className="font-semibold">Immediate connection</div>
                      <div className="text-sm">
                        AI chat quickly triages and connects the user to resources or counselors when
                        warning signs are detected.
                      </div>
                    </div>
                  </li>
                  <li className="flex items-start gap-3">
                    <span className="inline-flex items-center justify-center h-8 w-8 rounded-full bg-primary text-white">
                      <Heart className="h-4 w-4" />
                    </span>
                    <div>
                      <div className="font-semibold">Warm handoffs</div>
                      <div className="text-sm">
                        When AI flags high risk, we initiate warm handoffs to licensed professionals
                        or emergency contacts.
                      </div>
                    </div>
                  </li>
                  <li className="flex items-start gap-3">
                    <span className="inline-flex items-center justify-center h-8 w-8 rounded-full bg-primary text-white">
                      <Shield className="h-4 w-4" />
                    </span>
                    <div>
                      <div className="font-semibold">Continuous monitoring</div>
                      <div className="text-sm">
                        Follow-ups and check-ins help prevent relapse and keep care plans on track.
                      </div>
                    </div>
                  </li>
                </ul>
              </div>

              <div>
                <div className="enhanced-card p-6">
                  <h3 className="text-xl font-semibold mb-3">Real outcomes</h3>
                  <p className="text-sm text-muted-foreground mb-4">
                    Early adopters report faster access to care and improved wellbeing metrics within
                    weeks of use.
                  </p>
                  <div className="grid grid-cols-3 gap-4 text-center">
                    <div>
                      <div className="text-2xl font-bold text-primary">78%</div>
                      <div className="text-xs text-muted-foreground">Improved wellbeing</div>
                    </div>
                    <div>
                      <div className="text-2xl font-bold text-primary">24/7</div>
                      <div className="text-xs text-muted-foreground">Access to AI support</div>
                    </div>
                    <div>
                      <div className="text-2xl font-bold text-primary">95%</div>
                      <div className="text-xs text-muted-foreground">Crisis detection accuracy</div>
                    </div>
                  </div>
                </div>
              </div>
            </div>
          </div>
        </section></ScrollFadeIn>

<<<<<<< HEAD
        <ScrollFadeIn yOffset={24} delay={0.1}><section className="py-16 bg-gradient-aurora text-white">
=======
      <ScrollFadeIn yOffset={24} delay={0.1}>
        <section className="py-16 bg-gradient-aurora text-white dark:bg-gradient-to-br dark:from-primary/20 dark:via-transparent dark:to-accent/10">
>>>>>>> c6150a23
          <div className="container mx-auto text-center">
            <div className="max-w-3xl mx-auto space-y-6">
              <h3 className="text-2xl md:text-3xl font-bold">Ready to learn more or get help?</h3>
              <p className="opacity-90">
                We partner with universities to provide confidential, campus-tailored mental health
                services.
              </p>
              <div className="flex justify-center gap-4">
                <Button asChild className="text-white px-8 py-3 rounded-full">
                  <Link to="/login">Get Started</Link>
                </Button>
              </div>
            </div>
          </div>
<<<<<<< HEAD
        </section></ScrollFadeIn>
        <Footer />
      </div>
    </PageTransition>
=======
        </section>
      </ScrollFadeIn>
      <Footer />
    </div>
>>>>>>> c6150a23
  );
};

export default About;<|MERGE_RESOLUTION|>--- conflicted
+++ resolved
@@ -6,10 +6,6 @@
 import heroImage from '@/assets/freepik__retouch__90823.png';
 import { Shield, Heart, UserCheck, CheckCircle, Play } from 'lucide-react';
 import { useEffect } from 'react';
-<<<<<<< HEAD
-import PageTransition from '@/components/ui/PageTransition';
-=======
->>>>>>> c6150a23
 import ScrollFadeIn from '@/components/ui/ScrollFadeIn';
 
 const About = () => {
@@ -187,12 +183,8 @@
           </div>
         </section></ScrollFadeIn>
 
-<<<<<<< HEAD
-        <ScrollFadeIn yOffset={24} delay={0.1}><section className="py-16 bg-gradient-aurora text-white">
-=======
       <ScrollFadeIn yOffset={24} delay={0.1}>
         <section className="py-16 bg-gradient-aurora text-white dark:bg-gradient-to-br dark:from-primary/20 dark:via-transparent dark:to-accent/10">
->>>>>>> c6150a23
           <div className="container mx-auto text-center">
             <div className="max-w-3xl mx-auto space-y-6">
               <h3 className="text-2xl md:text-3xl font-bold">Ready to learn more or get help?</h3>
@@ -207,17 +199,10 @@
               </div>
             </div>
           </div>
-<<<<<<< HEAD
-        </section></ScrollFadeIn>
-        <Footer />
-      </div>
-    </PageTransition>
-=======
         </section>
       </ScrollFadeIn>
       <Footer />
     </div>
->>>>>>> c6150a23
   );
 };
 
