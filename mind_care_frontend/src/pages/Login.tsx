import { useEffect, useState } from 'react';
import { useNavigate, Link, useLocation } from 'react-router-dom';
import { Button } from '@/components/ui/button';
import { Input } from '@/components/ui/input';
import { Card, CardContent, CardDescription, CardHeader, CardTitle } from '@/components/ui/card';
import { Label } from '@/components/ui/label';
import { Tabs, TabsContent, TabsList, TabsTrigger } from '@/components/ui/tabs';
import { useAuth } from '@/contexts/AuthContext';
import { Heart, Mail, Lock, User, Shield, GraduationCap, EyeIcon, EyeOffIcon, CheckCircle, X } from 'lucide-react';
import { LoginCredentials } from '@/types/auth';
<<<<<<< HEAD
import PageTransition from '@/components/ui/PageTransition';
import ScrollFadeIn from '@/components/ui/ScrollFadeIn';
import { FaGoogle } from 'react-icons/fa';
import { toast } from '@/components/ui/sonner';
=======
>>>>>>> c6150a23

const Login = () => {
  const navigate = useNavigate();
  const { login, isLoading } = useAuth();
  const location = useLocation();

  const [credentials, setCredentials] = useState<LoginCredentials>({
    email: '',
    password: '',
    role: 'student',
  });

<<<<<<< HEAD
  // Store user info in localStorage
  const handleLoginSuccess = (user: { name: string; role: string; token: string }) => {
    localStorage.setItem('userName', user.name);
    localStorage.setItem('userRole', user.role);
    localStorage.setItem('token', user.token);
  };

  // Handle Google OAuth redirect
  useEffect(() => {
    const params = new URLSearchParams(location.search);
    const name = params.get('name');
    const role = params.get('role');
    const token = params.get('token');
    const error = params.get('error');

    if (error) {
      toast.error(error);
    } else if (name && role && token) {
      handleLoginSuccess({ name, role, token });
      toast.success(`Welcome back, ${name}!`);
      navigate('/'); // redirect to dashboard
    }
  }, [location, navigate]);
=======
  const [showPassword, setShowPassword] = useState(false);

  const togglePasswordVisibility = (e: React.MouseEvent) => {
    e.preventDefault();
    setShowPassword(!showPassword);
  };
>>>>>>> c6150a23

  const handleLogin = async (e: React.FormEvent) => {
    e.preventDefault();

<<<<<<< HEAD
    try {
      const user = await login(credentials);
      if (user) {
        handleLoginSuccess({
          name: user.name,
          role: user.role,
          token: user.token,
        });

        toast.success('Logged in successfully!');
        navigate('/'); // redirect after login
      } else {
        toast.error('Login failed. Please check your credentials.');
      }
    } catch (error) {
      console.error(error);
      toast.error('Login failed. Please try again.');
=======
    // toast.promise requires a promise that rejects on failure.
    // We'll wrap the original login function to achieve this.
    const loginAndCheckPromise = new Promise((resolve, reject) => {
        login(credentials).then(success => {
            if (success) {
                resolve('Login successful');
            } else {
                reject('Login failed');
            }
        }).catch(() => {
            reject('Login failed');
        });
    });

    toast.promise(loginAndCheckPromise, {
      pending: 'Signing in...',
      success: 'Logged in successfully!',
      error: 'Login failed. Please check your credentials.',
    });

    try {
      await loginAndCheckPromise;
      // On success, navigate after a delay to let the user see the toast.
      setTimeout(() => {
        navigate('/');
      }, 1500); // 1.5-second delay
    } catch (error) {
      // The error is already handled by toast.promise, so we just catch it here.
      console.error('Authentication attempt failed.');
>>>>>>> c6150a23
    }
  };

  const handleRoleChange = (role: 'student' | 'counselor' | 'admin') => {
<<<<<<< HEAD
    const demoCredentials = {
      student: { email: 'student@mindbuddy.com', password: 'student123' },
      counselor: { email: 'counselor@mindbuddy.com', password: 'counselor123' },
      admin: { email: 'admin@mindbuddy.com', password: 'admin123' },
    };
    setCredentials({ ...demoCredentials[role], role });
  };

  const handleGoogleLogin = () => {
    window.open(`http://localhost:5000/auth/google?role=${credentials.role}`, '_self');
=======
    setCredentials((prev) => ({
      ...prev,
      role,
    }));
>>>>>>> c6150a23
  };

  const getRoleIcon = (role: string) => {
    switch (role) {
      case 'student':
        return <GraduationCap className="h-4 w-4" />;
      case 'counselor':
        return <Heart className="h-4 w-4" />;
      case 'admin':
        return <Shield className="h-4 w-4" />;
      default:
        return <User className="h-4 w-4" />;
    }
  };

  const getRoleDescription = (role: string) => {
    switch (role) {
      case 'student':
        return 'Access AI support, book sessions, and join peer forums';
      case 'counselor':
        return 'Manage sessions, provide support, and access resources';
      case 'admin':
        return 'View analytics, manage users, and oversee platform';
      default:
        return '';
    }
  };

  // Live password validations
  const password = credentials.password || '';
  const [passwordFocused, setPasswordFocused] = useState(false);
  const passwordValidations = {
    length: password.length >= 8,
    uppercase: /[A-Z]/.test(password),
    lowercase: /[a-z]/.test(password),
    number: /[0-9]/.test(password),
    special: /[^A-Za-z0-9]/.test(password),
  };

  return (
<<<<<<< HEAD
    <PageTransition>
      <div className="flex flex-col bg-gradient-calm">
        <main className="min-h-screen flex items-center justify-center p-4">
          <div className="w-full max-w-md space-y-6">
            <ScrollFadeIn yOffset={20}>
              <div className="text-center space-y-2">
                <Link to="/" className="flex items-center justify-center space-x-2 group">
                  <Heart className="h-10 w-10 text-primary group-hover:text-secondary transition-colors" />
                  <span className="text-3xl font-bold bg-gradient-to-r from-primary to-secondary bg-clip-text text-transparent">
                    MindBuddy
                  </span>
                </Link>
                <p className="text-muted-foreground">Your trusted mental health companion</p>
              </div>
            </ScrollFadeIn>

            <ScrollFadeIn yOffset={16} delay={0.07}>
              <Card className="shadow-trust">
                <CardHeader className="space-y-1">
                  <CardTitle className="text-2xl text-center">Welcome Back</CardTitle>
                  <CardDescription className="text-center">
                    Choose your role to access your personalized dashboard
                  </CardDescription>
                </CardHeader>

                <CardContent>
                  <Tabs defaultValue="student" className="w-full">
                    <TabsList className="grid w-full grid-cols-3 mb-6">
                      {(['student', 'counselor', 'admin'] as const).map((role) => (
                        <TabsTrigger
                          key={role}
                          value={role}
                          onClick={() => handleRoleChange(role)}
                          className="flex items-center space-x-1"
                        >
                          {getRoleIcon(role)}
                          <span className="hidden sm:inline capitalize">{role}</span>
                        </TabsTrigger>
                      ))}
                    </TabsList>

                    {(['student', 'counselor', 'admin'] as const).map((role) => (
                      <TabsContent key={role} value={role} className="space-y-4">
                        <div className="text-center p-3 bg-muted rounded-lg">
                          <div className="flex items-center justify-center space-x-2 mb-1">
                            {getRoleIcon(role)}
                            <span className="font-medium capitalize">{role} Portal</span>
                          </div>
                          <p className="text-sm text-muted-foreground">{getRoleDescription(role)}</p>
                        </div>
                      </TabsContent>
                    ))}
                  </Tabs>

                  <form onSubmit={handleLogin} className="space-y-4 mt-6">
                    <div className="space-y-2">
                      <Label htmlFor="email">Email</Label>
                      <div className="relative">
                        <Mail className="absolute left-3 top-3 h-4 w-4 text-muted-foreground" />
                        <Input
                          id="email"
                          type="email"
                          placeholder="Enter your email"
                          value={credentials.email}
                          onChange={(e) =>
                            setCredentials({ ...credentials, email: e.target.value })
                          }
                          className="pl-10"
                          required
                        />
                      </div>
                    </div>

                    <div className="space-y-2">
                      <Label htmlFor="password">Password</Label>
                      <div className="relative">
                        <Lock className="absolute left-3 top-3 h-4 w-4 text-muted-foreground" />
                        <Input
                          id="password"
                          type="password"
                          placeholder="Enter your password"
                          value={credentials.password}
                          onChange={(e) =>
                            setCredentials({ ...credentials, password: e.target.value })
                          }
                          className="pl-10"
                          required
                        />
                      </div>
                    </div>

                    <Button
                      type="submit"
                      variant="hero"
                      size="lg"
                      className="w-full"
                      disabled={isLoading}
                    >
                      {isLoading ? 'Signing In...' : 'Sign In'}
                    </Button>
                  </form>

                  <Button
                    onClick={handleGoogleLogin}
                    variant="outline"
                    size="lg"
                    className="w-full mt-4 flex items-center justify-center space-x-2"
                  >
                    <FaGoogle className="h-5 w-5" />
                    <span>Sign in with Google</span>
                  </Button>

                  <div className="mt-6 text-center text-sm">
                    <span className="text-muted-foreground">Don’t have an account? </span>
                    <Link to="/signup" className="text-primary hover:underline font-medium">
                      Sign up
                    </Link>
                  </div>
                </CardContent>
              </Card>
            </ScrollFadeIn>

            <ScrollFadeIn delay={0.11}>
              <div className="text-center space-y-2 text-sm md:text-base text-muted-foreground">
                <p>🔒 Your privacy is protected with end-to-end encryption</p>
                <p>💬 Confidential support available 24/7</p>
                <p>🏥 HIPAA compliant and stigma-free environment</p>
              </div>
            </ScrollFadeIn>
=======
    <div className="flex flex-col bg-gradient-calm">
      <main className="min-h-screen flex items-center justify-center p-4">
        <div className="w-full max-w-md space-y-6">
          <div className="text-center space-y-2">
            <Link to="/" className="flex items-center justify-center space-x-2 group">
              <Heart className="h-10 w-10 text-primary group-hover:text-secondary transition-colors" />
              <span className="text-3xl font-bold bg-gradient-to-r from-primary to-secondary bg-clip-text text-transparent">
                MindBuddy
              </span>
            </Link>
            <p className="text-muted-foreground">Your trusted mental health companion</p>
          </div>

          <Card className="shadow-trust">
            <CardHeader className="space-y-1">
              <CardTitle className="text-2xl text-center">Welcome Back</CardTitle>
              <CardDescription className="text-center">
                Choose your role to access your personalized dashboard
              </CardDescription>
            </CardHeader>

            <CardContent>
              <Tabs defaultValue="student" className="w-full">
                <TabsList className="grid w-full grid-cols-3 mb-6">
                  <TabsTrigger
                    value="student"
                    onClick={() => handleRoleChange('student')}
                    className="flex items-center space-x-1"
                  >
                    <GraduationCap className="h-4 w-4" />
                    <span className="hidden sm:inline">Student</span>
                  </TabsTrigger>
                  <TabsTrigger
                    value="counselor"
                    onClick={() => handleRoleChange('counselor')}
                    className="flex items-center space-x-1"
                  >
                    <Heart className="h-4 w-4" />
                    <span className="hidden sm:inline">Counselor</span>
                  </TabsTrigger>
                  <TabsTrigger
                    value="admin"
                    onClick={() => handleRoleChange('admin')}
                    className="flex items-center space-x-1"
                  >
                    <Shield className="h-4 w-4" />
                    <span className="hidden sm:inline">Admin</span>
                  </TabsTrigger>
                </TabsList>

                {(['student', 'counselor', 'admin'] as const).map((role) => (
                  <TabsContent key={role} value={role} className="space-y-4">
                    <div className="text-center p-3 bg-muted rounded-lg">
                      <div className="flex items-center justify-center space-x-2 mb-1">
                        {getRoleIcon(role)}
                        <span className="font-medium capitalize">{role} Portal</span>
                      </div>
                      <p className="text-sm text-muted-foreground">{getRoleDescription(role)}</p>
                    </div>
                  </TabsContent>
                ))}
              </Tabs>

              <form onSubmit={handleLogin} className="space-y-4 mt-6">
                <div className="space-y-2">
                  <Label htmlFor="email">Email</Label>
                  <div className="relative">
                    <Mail className="absolute left-3 top-3 h-4 w-4 text-muted-foreground" />
                    <Input
                      id="email"
                      type="email"
                      placeholder="Enter your email"
                      value={credentials.email}
                      onChange={(e) => setCredentials({ ...credentials, email: e.target.value })}
                      className="pl-10"
                      required
                    />
                  </div>
                </div>

                <div className="space-y-2">
                  <Label htmlFor="password">Password</Label>
                  <div className="relative">
                    <Lock className="absolute left-3 top-3 h-4 w-4 text-muted-foreground" />
                    <Input
                      id="password"
                      type={showPassword ? 'text' : 'password'}
                      placeholder="Enter your password"
                      value={credentials.password}
                      onChange={(e) => setCredentials({ ...credentials, password: e.target.value })}
                      className="pl-10"
                      required
                      onFocus={() => setPasswordFocused(true)}
                      onBlur={() => setPasswordFocused(false)}
                    />
                    <button
                      className="absolute right-4 top-3"
                      onClick={togglePasswordVisibility}
                      type="button"
                      aria-label={showPassword ? "Hide password" : "Show password"}
                    >
                      {showPassword ? (
                        <EyeOffIcon className="h-4 w-4 text-muted-foreground" />
                      ) : (
                        <EyeIcon className="h-4 w-4 text-muted-foreground" />
                      )}
                    </button>
                  </div>

                  {/* Password validation checklist (visible while typing or focused) */}
                  {(passwordFocused || password.length > 0) && (
                    <div className="mt-2 text-sm space-y-1" role="status" aria-live="polite">
                    {(
                      [
                        { key: 'length', label: 'At least 8 characters' },
                        { key: 'uppercase', label: 'An uppercase letter (A-Z)' },
                        { key: 'lowercase', label: 'A lowercase letter (a-z)' },
                        { key: 'number', label: 'A number (0-9)' },
                        { key: 'special', label: 'A special character (!@#$...)' },
                      ] as const
                    ).map((rule) => {
                      const ok = passwordValidations[rule.key as keyof typeof passwordValidations];
                      return (
                        <div key={rule.key} className="flex items-center gap-2">
                          {ok ? (
                            <CheckCircle className="h-4 w-4 text-green-500" />
                          ) : (
                            <X className="h-4 w-4 text-red-400" />
                          )}
                          <span className={`${ok ? 'text-green-600' : 'text-muted-foreground'}`}>
                            {rule.label}
                          </span>
                        </div>
                      );
                    })}
                      </div>
                    )}
                  </div>

                <Button
                  type="submit"
                  variant="hero"
                  size="lg"
                  className="w-full"
                  disabled={isLoading}
                >
                  {isLoading ? 'Signing In...' : 'Sign In'}
                </Button>
              </form>

              <div className="mt-6 p-3 bg-primary-light/20 rounded-lg text-sm">
                <p className="font-medium text-center mb-2">Demo Credentials:</p>
                <div className="space-y-1 text-xs">
                  <p>
                    <strong>Student:</strong> student@mindbuddy.com / student123
                  </p>
                  <p>
                    <strong>Counselor:</strong> counselor@mindbuddy.com / counselor123
                  </p>
                  <p>
                    <strong>Admin:</strong> admin@mindbuddy.com / admin123
                  </p>
                </div>
              </div>

              <div className="mt-6 text-center text-sm">
                <span className="text-muted-foreground">Don't have an account? </span>
                <Link to="/register" className="text-primary hover:underline font-medium">
                  Sign up
                </Link>
              </div>
            </CardContent>
          </Card>

          <div className="text-center space-y-2 text-sm md:text-base text-muted-foreground">
            <p>🔒 Your privacy is protected with end-to-end encryption</p>
            <p>💬 Confidential support available 24/7</p>
            <p>🏥 HIPAA compliant and stigma-free environment</p>
>>>>>>> c6150a23
          </div>
        </div>
      </main>
    </div>
  );
};

export default Login;<|MERGE_RESOLUTION|>--- conflicted
+++ resolved
@@ -8,13 +8,10 @@
 import { useAuth } from '@/contexts/AuthContext';
 import { Heart, Mail, Lock, User, Shield, GraduationCap, EyeIcon, EyeOffIcon, CheckCircle, X } from 'lucide-react';
 import { LoginCredentials } from '@/types/auth';
-<<<<<<< HEAD
 import PageTransition from '@/components/ui/PageTransition';
 import ScrollFadeIn from '@/components/ui/ScrollFadeIn';
 import { FaGoogle } from 'react-icons/fa';
 import { toast } from '@/components/ui/sonner';
-=======
->>>>>>> c6150a23
 
 const Login = () => {
   const navigate = useNavigate();
@@ -27,7 +24,6 @@
     role: 'student',
   });
 
-<<<<<<< HEAD
   // Store user info in localStorage
   const handleLoginSuccess = (user: { name: string; role: string; token: string }) => {
     localStorage.setItem('userName', user.name);
@@ -51,19 +47,17 @@
       navigate('/'); // redirect to dashboard
     }
   }, [location, navigate]);
-=======
+
   const [showPassword, setShowPassword] = useState(false);
 
   const togglePasswordVisibility = (e: React.MouseEvent) => {
     e.preventDefault();
     setShowPassword(!showPassword);
   };
->>>>>>> c6150a23
 
   const handleLogin = async (e: React.FormEvent) => {
     e.preventDefault();
 
-<<<<<<< HEAD
     try {
       const user = await login(credentials);
       if (user) {
@@ -81,42 +75,10 @@
     } catch (error) {
       console.error(error);
       toast.error('Login failed. Please try again.');
-=======
-    // toast.promise requires a promise that rejects on failure.
-    // We'll wrap the original login function to achieve this.
-    const loginAndCheckPromise = new Promise((resolve, reject) => {
-        login(credentials).then(success => {
-            if (success) {
-                resolve('Login successful');
-            } else {
-                reject('Login failed');
-            }
-        }).catch(() => {
-            reject('Login failed');
-        });
-    });
-
-    toast.promise(loginAndCheckPromise, {
-      pending: 'Signing in...',
-      success: 'Logged in successfully!',
-      error: 'Login failed. Please check your credentials.',
-    });
-
-    try {
-      await loginAndCheckPromise;
-      // On success, navigate after a delay to let the user see the toast.
-      setTimeout(() => {
-        navigate('/');
-      }, 1500); // 1.5-second delay
-    } catch (error) {
-      // The error is already handled by toast.promise, so we just catch it here.
-      console.error('Authentication attempt failed.');
->>>>>>> c6150a23
     }
   };
 
   const handleRoleChange = (role: 'student' | 'counselor' | 'admin') => {
-<<<<<<< HEAD
     const demoCredentials = {
       student: { email: 'student@mindbuddy.com', password: 'student123' },
       counselor: { email: 'counselor@mindbuddy.com', password: 'counselor123' },
@@ -127,12 +89,6 @@
 
   const handleGoogleLogin = () => {
     window.open(`http://localhost:5000/auth/google?role=${credentials.role}`, '_self');
-=======
-    setCredentials((prev) => ({
-      ...prev,
-      role,
-    }));
->>>>>>> c6150a23
   };
 
   const getRoleIcon = (role: string) => {
@@ -173,22 +129,20 @@
   };
 
   return (
-<<<<<<< HEAD
-    <PageTransition>
-      <div className="flex flex-col bg-gradient-calm">
-        <main className="min-h-screen flex items-center justify-center p-4">
-          <div className="w-full max-w-md space-y-6">
-            <ScrollFadeIn yOffset={20}>
+    <div className="flex flex-col bg-gradient-calm">
+      <main className="min-h-screen flex items-center justify-center p-4">
+        <div className="w-full max-w-md space-y-6">
+          
               <div className="text-center space-y-2">
-                <Link to="/" className="flex items-center justify-center space-x-2 group">
-                  <Heart className="h-10 w-10 text-primary group-hover:text-secondary transition-colors" />
-                  <span className="text-3xl font-bold bg-gradient-to-r from-primary to-secondary bg-clip-text text-transparent">
-                    MindBuddy
-                  </span>
-                </Link>
-                <p className="text-muted-foreground">Your trusted mental health companion</p>
-              </div>
-            </ScrollFadeIn>
+              <Link to="/" className="flex items-center justify-center space-x-2 group">
+                <Heart className="h-10 w-10 text-primary group-hover:text-secondary transition-colors" />
+                <span className="text-3xl font-bold bg-gradient-to-r from-primary to-secondary bg-clip-text text-transparent">
+                  MindBuddy
+                </span>
+              </Link>
+              <p className="text-muted-foreground">Your trusted mental health companion</p>
+            </div>
+            
 
             <ScrollFadeIn yOffset={16} delay={0.07}>
               <Card className="shadow-trust">
@@ -247,156 +201,21 @@
                       </div>
                     </div>
 
-                    <div className="space-y-2">
-                      <Label htmlFor="password">Password</Label>
-                      <div className="relative">
-                        <Lock className="absolute left-3 top-3 h-4 w-4 text-muted-foreground" />
-                        <Input
-                          id="password"
-                          type="password"
-                          placeholder="Enter your password"
-                          value={credentials.password}
-                          onChange={(e) =>
+                  <div className="space-y-2">
+                    <Label htmlFor="password">Password</Label>
+                    <div className="relative">
+                      <Lock className="absolute left-3 top-3 h-4 w-4 text-muted-foreground" />
+                      <Input
+                        id="password"
+                        type={showPassword ? 'text' : 'password'}
+                        placeholder="Enter your password"
+                        value={credentials.password}
+                        onChange={(e) =>
                             setCredentials({ ...credentials, password: e.target.value })
                           }
-                          className="pl-10"
-                          required
-                        />
-                      </div>
-                    </div>
-
-                    <Button
-                      type="submit"
-                      variant="hero"
-                      size="lg"
-                      className="w-full"
-                      disabled={isLoading}
-                    >
-                      {isLoading ? 'Signing In...' : 'Sign In'}
-                    </Button>
-                  </form>
-
-                  <Button
-                    onClick={handleGoogleLogin}
-                    variant="outline"
-                    size="lg"
-                    className="w-full mt-4 flex items-center justify-center space-x-2"
-                  >
-                    <FaGoogle className="h-5 w-5" />
-                    <span>Sign in with Google</span>
-                  </Button>
-
-                  <div className="mt-6 text-center text-sm">
-                    <span className="text-muted-foreground">Don’t have an account? </span>
-                    <Link to="/signup" className="text-primary hover:underline font-medium">
-                      Sign up
-                    </Link>
-                  </div>
-                </CardContent>
-              </Card>
-            </ScrollFadeIn>
-
-            <ScrollFadeIn delay={0.11}>
-              <div className="text-center space-y-2 text-sm md:text-base text-muted-foreground">
-                <p>🔒 Your privacy is protected with end-to-end encryption</p>
-                <p>💬 Confidential support available 24/7</p>
-                <p>🏥 HIPAA compliant and stigma-free environment</p>
-              </div>
-            </ScrollFadeIn>
-=======
-    <div className="flex flex-col bg-gradient-calm">
-      <main className="min-h-screen flex items-center justify-center p-4">
-        <div className="w-full max-w-md space-y-6">
-          <div className="text-center space-y-2">
-            <Link to="/" className="flex items-center justify-center space-x-2 group">
-              <Heart className="h-10 w-10 text-primary group-hover:text-secondary transition-colors" />
-              <span className="text-3xl font-bold bg-gradient-to-r from-primary to-secondary bg-clip-text text-transparent">
-                MindBuddy
-              </span>
-            </Link>
-            <p className="text-muted-foreground">Your trusted mental health companion</p>
-          </div>
-
-          <Card className="shadow-trust">
-            <CardHeader className="space-y-1">
-              <CardTitle className="text-2xl text-center">Welcome Back</CardTitle>
-              <CardDescription className="text-center">
-                Choose your role to access your personalized dashboard
-              </CardDescription>
-            </CardHeader>
-
-            <CardContent>
-              <Tabs defaultValue="student" className="w-full">
-                <TabsList className="grid w-full grid-cols-3 mb-6">
-                  <TabsTrigger
-                    value="student"
-                    onClick={() => handleRoleChange('student')}
-                    className="flex items-center space-x-1"
-                  >
-                    <GraduationCap className="h-4 w-4" />
-                    <span className="hidden sm:inline">Student</span>
-                  </TabsTrigger>
-                  <TabsTrigger
-                    value="counselor"
-                    onClick={() => handleRoleChange('counselor')}
-                    className="flex items-center space-x-1"
-                  >
-                    <Heart className="h-4 w-4" />
-                    <span className="hidden sm:inline">Counselor</span>
-                  </TabsTrigger>
-                  <TabsTrigger
-                    value="admin"
-                    onClick={() => handleRoleChange('admin')}
-                    className="flex items-center space-x-1"
-                  >
-                    <Shield className="h-4 w-4" />
-                    <span className="hidden sm:inline">Admin</span>
-                  </TabsTrigger>
-                </TabsList>
-
-                {(['student', 'counselor', 'admin'] as const).map((role) => (
-                  <TabsContent key={role} value={role} className="space-y-4">
-                    <div className="text-center p-3 bg-muted rounded-lg">
-                      <div className="flex items-center justify-center space-x-2 mb-1">
-                        {getRoleIcon(role)}
-                        <span className="font-medium capitalize">{role} Portal</span>
-                      </div>
-                      <p className="text-sm text-muted-foreground">{getRoleDescription(role)}</p>
-                    </div>
-                  </TabsContent>
-                ))}
-              </Tabs>
-
-              <form onSubmit={handleLogin} className="space-y-4 mt-6">
-                <div className="space-y-2">
-                  <Label htmlFor="email">Email</Label>
-                  <div className="relative">
-                    <Mail className="absolute left-3 top-3 h-4 w-4 text-muted-foreground" />
-                    <Input
-                      id="email"
-                      type="email"
-                      placeholder="Enter your email"
-                      value={credentials.email}
-                      onChange={(e) => setCredentials({ ...credentials, email: e.target.value })}
-                      className="pl-10"
-                      required
-                    />
-                  </div>
-                </div>
-
-                <div className="space-y-2">
-                  <Label htmlFor="password">Password</Label>
-                  <div className="relative">
-                    <Lock className="absolute left-3 top-3 h-4 w-4 text-muted-foreground" />
-                    <Input
-                      id="password"
-                      type={showPassword ? 'text' : 'password'}
-                      placeholder="Enter your password"
-                      value={credentials.password}
-                      onChange={(e) => setCredentials({ ...credentials, password: e.target.value })}
-                      className="pl-10"
-                      required
-                      onFocus={() => setPasswordFocused(true)}
+                        className="pl-10"
+                        required
+                        onFocus={() => setPasswordFocused(true)}
                       onBlur={() => setPasswordFocused(false)}
                     />
                     <button
@@ -439,51 +258,48 @@
                         </div>
                       );
                     })}
-                      </div>
-                    )}
+                        </div>
+                      )}
                   </div>
 
-                <Button
-                  type="submit"
-                  variant="hero"
-                  size="lg"
-                  className="w-full"
-                  disabled={isLoading}
-                >
-                  {isLoading ? 'Signing In...' : 'Sign In'}
-                </Button>
-              </form>
-
-              <div className="mt-6 p-3 bg-primary-light/20 rounded-lg text-sm">
-                <p className="font-medium text-center mb-2">Demo Credentials:</p>
-                <div className="space-y-1 text-xs">
-                  <p>
-                    <strong>Student:</strong> student@mindbuddy.com / student123
-                  </p>
-                  <p>
-                    <strong>Counselor:</strong> counselor@mindbuddy.com / counselor123
-                  </p>
-                  <p>
-                    <strong>Admin:</strong> admin@mindbuddy.com / admin123
-                  </p>
+                  <Button
+                    type="submit"
+                    variant="hero"
+                    size="lg"
+                    className="w-full"
+                    disabled={isLoading}
+                  >
+                    {isLoading ? 'Signing In...' : 'Sign In'}
+                  </Button>
+                </form>
+
+                  <Button
+                    onClick={handleGoogleLogin}
+                    variant="outline"
+                    size="lg"
+                    className="w-full mt-4 flex items-center justify-center space-x-2"
+                  >
+                    <FaGoogle className="h-5 w-5" />
+                    <span>Sign in with Google</span>
+                  </Button>
+
+                <div className="mt-6 text-center text-sm">
+                  <span className="text-muted-foreground">Don’t have an account? </span>
+                  <Link to="/signup" className="text-primary hover:underline font-medium">
+                    Sign up
+                  </Link>
                 </div>
-              </div>
-
-              <div className="mt-6 text-center text-sm">
-                <span className="text-muted-foreground">Don't have an account? </span>
-                <Link to="/register" className="text-primary hover:underline font-medium">
-                  Sign up
-                </Link>
-              </div>
-            </CardContent>
-          </Card>
-
-          <div className="text-center space-y-2 text-sm md:text-base text-muted-foreground">
-            <p>🔒 Your privacy is protected with end-to-end encryption</p>
-            <p>💬 Confidential support available 24/7</p>
-            <p>🏥 HIPAA compliant and stigma-free environment</p>
->>>>>>> c6150a23
-          </div>
+              </CardContent>
+            </Card>
+            
+
+          
+              <div className="text-center space-y-2 text-sm md:text-base text-muted-foreground">
+              <p>🔒 Your privacy is protected with end-to-end encryption</p>
+              <p>💬 Confidential support available 24/7</p>
+              <p>🏥 HIPAA compliant and stigma-free environment</p>
+            </div>
+            
         </div>
       </main>
     </div>
