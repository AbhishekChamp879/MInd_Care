import { Link, useNavigate } from 'react-router-dom';
import { Button } from '@/components/ui/button';
import { Card, CardContent, CardDescription, CardHeader, CardTitle } from '@/components/ui/card';
import { Badge } from '@/components/ui/badge';
import { useAuth } from '@/contexts/AuthContext';
import { ThemeToggle } from '@/components/ui/theme-toggle';
import Footer from '@/components/layout/Footer';
import heroImage from '@/assets/freepik__retouch__90823.png';
import {
  MessageCircle,
  Calendar,
  BookOpen,
  Users,
  Shield,
  Lock,
  Heart,
  CheckCircle,
  Phone,
  Globe,
  Zap,
  Star,
  ChevronDown,
  Award,
  TrendingUp,
  UserCheck,
  Clock,
  Target,
  Sparkles,
  ArrowRight,
  Quote,
  Play,
} from 'lucide-react';
import { useState, useEffect, ComponentType, SVGProps } from 'react';
import type { User } from '@/types/auth';
import PageTransition from '@/components/ui/PageTransition';
import ScrollFadeIn from '@/components/ui/ScrollFadeIn';

const Index = () => {
  const { user, isLoading } = useAuth();
  const [showWelcomeBack, setShowWelcomeBack] = useState(false);

  // Check if user just logged in and should see a welcome back message
  useEffect(() => {
    if (!isLoading && user) {
      // Check if this is a fresh visit (not a redirect)
      const hasSeenLanding = sessionStorage.getItem('hasSeenLanding');
      if (!hasSeenLanding) {
        setShowWelcomeBack(true);
        sessionStorage.setItem('hasSeenLanding', 'true');
      }
    }
  }, [user, isLoading]);

  // Show loading spinner while auth is loading
  if (isLoading) {
    return (
      <div className="min-h-screen flex items-center justify-center bg-background">
        <div className="text-center">
          <div className="animate-spin rounded-full h-12 w-12 border-4 border-primary border-t-transparent mx-auto mb-4"></div>
          <p className="text-muted-foreground">Loading MindBuddy...</p>
        </div>
      </div>
    );
  }

  // Always show the landing page, but customize content based on auth status
  return user ? (
    <PageTransition>
      <AuthenticatedHomePage user={user} showWelcomeBack={showWelcomeBack} />
    </PageTransition>
  ) : (
    <PageTransition>
      <GuestHomePage />
    </PageTransition>
  );
};

// Floating particles component
const FloatingParticles = () => {
  const particles = Array.from({ length: 12 }, (_, i) => i);

  return (
    <div className="absolute inset-0 overflow-hidden pointer-events-none">
      {particles.map((i) => (
        <div
          key={i}
          className="absolute opacity-10"
          style={{
            left: `${Math.random() * 100}%`,
            top: `${Math.random() * 100}%`,
            animationDelay: `${Math.random() * 3}s`,
            animationDuration: `${3 + Math.random() * 4}s`,
          }}
        >
          <div className="w-1 h-1 bg-primary rounded-full shadow-glow"></div>
        </div>
      ))}
    </div>
  );
};

// Animated counter component
const AnimatedCounter = ({
  end,
  duration = 2,
  suffix = '',
}: {
  end: number;
  duration?: number;
  suffix?: string;
}) => {
  const [count, setCount] = useState(0);

  useEffect(() => {
    let start = 0;
    const increment = end / (duration * 60); // 60 fps
    const timer = setInterval(() => {
      start += increment;
      if (start >= end) {
        setCount(end);
        clearInterval(timer);
      } else {
        setCount(Math.floor(start));
      }
    }, 1000 / 60);

    return () => clearInterval(timer);
  }, [end, duration]);

  return (
    <span>
      {count}
      {suffix}
    </span>
  );
};

// Authenticated Landing Page for returning users
const AuthenticatedHomePage = ({
  user,
  showWelcomeBack,
}: {
  user: User;
  showWelcomeBack: boolean;
}) => {
  const navigate = useNavigate();

  const getDashboardPath = () => {
    switch (user.role) {
      case 'student':
        return '/app/student-dashboard';
      case 'counselor':
        return '/app/sessions';
      case 'admin':
        return '/app/dashboard';
      default:
        return '/app/dashboard';
    }
  };

  
  return (
    <PageTransition>
      <ScrollFadeIn yOffset={32}><header className="sticky top-0 z-50 w-full border-b border-border/40 bg-background/95 backdrop-blur supports-[backdrop-filter]:bg-background/60">
        <div className="container flex h-16  items-center justify-between gap-3">
          <div className="flex items-center space-x-2">
            <Heart className="h-8 w-8 text-primary" />
            <span className="text-xl font-bold bg-gradient-hero bg-clip-text text-transparent">
              MindBuddy
            </span>
          </div>
          <div className="flex items-center ">
            <span className="text-sm text-muted-foreground">
              Welcome back, {user.name.split(' ')[0]}
            </span>
            <Button asChild className="ml-2 bg-gradient-primary hover:shadow-glow">
              <Link to={getDashboardPath()}>Dashboard</Link>
            </Button>
          </div>
        </div>
      </header></ScrollFadeIn>

      {/* Welcome Back Hero */}
      <ScrollFadeIn yOffset={32} delay={0.04}><section className="relative py-20 sm:py-32 overflow-hidden">
        <div className="container mx-auto px-4">
          <div className="text-center space-y-8">
            {showWelcomeBack && (
              <Badge className="bg-primary text-primary-foreground text-sm px-4 py-2">
                <Heart className="h-4 w-4 mr-2" />
                Welcome back to your wellness journey!
              </Badge>
            )}

            <div className="space-y-6">
              <h1 className="text-4xl sm:text-5xl lg:text-6xl font-bold leading-tight">
                <span className="text-heading">Ready to continue your</span>
                <br />
                <span className="bg-gradient-aurora bg-clip-text text-transparent">
                  mental wellness journey?
                </span>
              </h1>

              <p className="text-xl sm:text-2xl text-muted-foreground max-w-3xl mx-auto leading-relaxed">
                Your personalized mental health support system is ready. Access AI chat, book
                sessions, and connect with your supportive community.
              </p>

              <div className="flex flex-col sm:flex-row gap-4 justify-center items-center pt-8">
                <Button
                  asChild
                  size="lg"
                  className="bg-gradient-primary hover:shadow-glow text-lg px-8 py-4 rounded-full"
                >
                  <Link to={getDashboardPath()}>
                    Go to My Dashboard
                    <ArrowRight className="ml-2 h-5 w-5" />
                  </Link>
                </Button>
                <Button
                  asChild
                  variant="outline"
                  size="lg"
                  className="text-lg px-8 py-4 rounded-full"
                >
                  <Link to="/app/chat">
                    <MessageCircle className="mr-2 h-5 w-5" />
                    Quick AI Chat
                  </Link>
                </Button>
              </div>
            </div>
          </div>
        </div>
      </section></ScrollFadeIn>

      {/* Quick Access Cards for Authenticated Users */}
      <ScrollFadeIn yOffset={28} delay={0.08}><section className="py-20 bg-gradient-to-br from-primary/5 to-secondary/5">
        <div className="container mx-auto px-4">
          <div className="text-center mb-16">
            <h2 className="text-3xl sm:text-4xl font-bold text-heading mb-4">
              Your Wellness Tools
            </h2>
            <p className="text-xl text-muted-foreground max-w-2xl mx-auto">
              Quick access to all your mental health resources
            </p>
          </div>

          <div className="grid grid-cols-1 md:grid-cols-2 lg:grid-cols-4 gap-8">
            <Card className="calm-card group">
              <CardHeader className="text-center">
                <div className="mx-auto mb-4 p-4 rounded-full bg-primary/10 w-fit">
                  <MessageCircle className="h-8 w-8 text-primary" />
                </div>
                <CardTitle className="text-xl">AI Chat Support</CardTitle>
                <CardDescription>24/7 intelligent mental health assistance</CardDescription>
              </CardHeader>
              <CardContent>
                <Button asChild className="w-full bg-primary">
                  <Link to="/app/chat">Start Chatting</Link>
                </Button>
              </CardContent>
            </Card>

            <Card className="calm-card group">
              <CardHeader className="text-center">
                <div className="mx-auto mb-4 p-4 rounded-full bg-secondary/10 w-fit">
                  <Calendar className="h-8 w-8 text-secondary" />
                </div>
                <CardTitle className="text-xl">Book Session</CardTitle>
                <CardDescription>Schedule with professional counselors</CardDescription>
              </CardHeader>
              <CardContent>
                <Button asChild variant="secondary" className="w-full">
                  <Link to="/app/booking">Book Now</Link>
                </Button>
              </CardContent>
            </Card>

            <Card className="calm-card group">
              <CardHeader className="text-center">
                <div className="mx-auto mb-4 p-4 rounded-full bg-primary/10 w-fit">
                  <BookOpen className="h-8 w-8 text-primary" />
                </div>
                <CardTitle className="text-xl">Resources</CardTitle>
                <CardDescription>Self-help materials and wellness tools</CardDescription>
              </CardHeader>
              <CardContent>
                <Button asChild variant="outline" className="w-full">
                  <Link to="/app/resources">Explore</Link>
                </Button>
              </CardContent>
            </Card>

            <Card className="calm-card group">
              <CardHeader className="text-center">
                <div className="mx-auto mb-4 p-4 rounded-full bg-secondary/10 w-fit">
                  <Users className="h-8 w-8 text-secondary" />
                </div>
                <CardTitle className="text-xl">Community</CardTitle>
                <CardDescription>Connect with supportive peer network</CardDescription>
              </CardHeader>
              <CardContent>
                <Button asChild variant="outline" className="w-full">
                  <Link to="/app/forum">Join Forum</Link>
                </Button>
              </CardContent>
            </Card>
          </div>
        </div>
      </section></ScrollFadeIn>

      {/* Emergency Support - Always Visible */}
      <ScrollFadeIn yOffset={24} delay={0.12}><section className="py-16 bg-gradient-to-br from-red-50 to-orange-50">
        <div className="container mx-auto px-4 text-center">
          <div className="max-w-3xl mx-auto space-y-6">
            <div className="flex items-center justify-center space-x-3 mb-6">
              <Shield className="h-8 w-8 text-red-600" />
              <h2 className="text-2xl font-bold text-red-800">Crisis Support Available 24/7</h2>
            </div>
            <p className="text-red-700 text-lg leading-relaxed">
              If you're experiencing a mental health emergency, immediate help is available.
            </p>
            <div className="flex flex-col sm:flex-row gap-4 justify-center">
              <Button variant="destructive" size="lg" className="text-lg px-8">
                <Phone className="mr-2 h-5 w-5" />
                Crisis Line: 988
              </Button>
              <Button
                variant="outline"
                size="lg"
                className="border-red-300 text-red-700 hover:bg-red-50 text-lg px-8"
              >
                <MessageCircle className="mr-2 h-5 w-5" />
                Emergency Chat
              </Button>
            </div>
          </div>
        </div>
      </section></ScrollFadeIn>
      <Footer />
    </PageTransition>
  );
};


const GuestHomePage = () => {
  const [activeTestimonial, setActiveTestimonial] = useState(0);

  const testimonials = [
    {
      name: 'Anonymous',
      role: 'Computer Science Student',
      content:
        'MindBuddy helped me through my toughest semester. The AI chat was there when I needed it most at 3 AM during finals week.',
      rating: 5,
    },
    {
      name: 'Anonymous',
      role: 'Psychology Major',
      content:
        'The counseling sessions are incredibly professional and confidential. It removed the stigma I felt about seeking help.',
      rating: 5,
    },
    {
      name: 'Anonymous',
      role: 'Engineering Student',
      content:
        "The peer support forum connected me with others who understood what I was going through. I'm not alone anymore.",
      rating: 5,
    },
  ];

  useEffect(() => {
    const timer = setInterval(() => {
      setActiveTestimonial((prev) => (prev + 1) % testimonials.length);
    }, 4000);
    return () => clearInterval(timer);
  }, [testimonials.length]);


  // adding questions here 
  const faqs = [
            {
              question:"Is MindBuddy completely confidential?",
              answer:"Absolutely. We adhere to strict HIPAA compliance standards. Your conversations with our AI chat, counseling sessions, and forum participation are completely confidential. We never share personal information without your explicit consent."
            },
            {
              question:"How does the AI crisis detection work?",
              answer:"Our AI uses validated screening tools like PHQ-9 and GAD-7 to assess your responses during chat sessions. If crisis indicators are detected, we immediately connect you with emergency resources and licensed counselors who can provide immediate support."
            },
            {
              question:"Are the counselors real licensed professionals?",
              answer:"Yes, all our counselors and therapists are licensed mental health professionals. They undergo rigorous background checks and are specifically trained to work with college students and young adults."
            },
            {
              question:"Is MindBuddy free for students?",
              answer:"We offer a comprehensive free tier that includes AI chat support, basic resources, and forum access. Premium features like one-on-one counseling sessions may have associated costs, but we work with universities to provide these at reduced rates."
            },
            {
              question:"Can I remain anonymous on the platform?",
              answer:"Yes, especially in our peer support forums. While we need some basic information for safety and crisis prevention, you can participate in community discussions anonymously while still receiving the support you need."
            },
            {
              question:"What if I'm having a mental health emergency?",
              answer:"If you're in immediate danger, please call 911 or go to your nearest emergency room. Our platform includes immediate crisis resources and can connect you with emergency services. We also provide 24/7 crisis chat support for urgent situations."
            },
          ]

  // faq rendering 
  const [openIndex, setOpenIndex]= useState <number | null > (null);
  const toggleFAQ = (index) => {
    setOpenIndex(openIndex === index ? null : index);
  };


  return (
    <PageTransition>
      <ScrollFadeIn yOffset={32}><header className="fixed top-0 left-0 right-0 z-50 w-full border-b border-border/40 bg-background/95 backdrop-blur supports-[backdrop-filter]:bg-background/60">
        <div className="container flex h-16 items-center justify-between px-4">
          <div className="flex items-center space-x-2">
            <Heart className="h-8 w-8 text-primary" />
            <span className="text-xl font-bold bg-gradient-hero bg-clip-text text-transparent">
              MindBuddy
            </span>
          </div>
          <div className="flex items-center space-x-4">
            <ThemeToggle />
            <Button asChild variant="default" className="bg-gradient-primary hover:shadow-glow ">
              <Link to="/login">Get Started</Link>
            </Button>
          </div>
        </div>
      </header></ScrollFadeIn>

      {/* Enhanced Hero Section */}
      <ScrollFadeIn yOffset={34} delay={0.03}><section className="relative min-h-screen flex items-center justify-center overflow-hidden bg-background pt-24 pb-20 px-4 sm:px-6 lg:px-8 sm:pt-28 lg:pt-32 sm:pb-24 lg:pb-28">
        <FloatingParticles />

        {/* Background Image with Overlay */}
        <div
          className="absolute inset-0 opacity-30"
          style={{
            backgroundImage: `url(${heroImage})`,
            backgroundSize: 'cover',
            backgroundPosition: 'center',
            backgroundRepeat: 'no-repeat',
          }}
        />
        <div className="absolute inset-0 bg-gradient-hero opacity-20" />

        <div className="relative z-10 container mx-auto px-4 text-center space-y-8">
          <div className="space-y-6 fade-in">
            <Badge
              variant="secondary"
              className="animate-pulse bg-primary/10 text-primary border-primary/20"
            >
              <Sparkles className="h-4 w-4 mr-2" />
              Trusted by 10,000+ Students
            </Badge>

            <h1 className="text-4xl sm:text-6xl md:text-7xl lg:text-8xl font-bold leading-tight">
              Your Mental Health
              <br />
              <span className="bg-gradient-aurora bg-clip-text text-transparent">Matters Most</span>
            </h1>

            <p className="text-lg sm:text-xl md:text-2xl text-foreground/80 max-w-4xl mx-auto font-medium leading-relaxed">
              Experience stigma-free, confidential mental health support designed specifically for
              students. Get immediate AI assistance, book professional counseling, and connect with
              a supportive community.
            </p>
          </div>

          <div className="flex justify-center items-center slide-up">
            <Button
              asChild
              size="xl"
              className="text-lg bg-gradient-primary hover:shadow-glow btn-enhanced "
            >
              <Link to="/login">
                Get Started Free
                <ArrowRight className="ml-2 h-5 w-5" />
              </Link>
            </Button>
          </div>

          {/* Enhanced Trust Indicators */}
          <div className="grid grid-cols-2 md:grid-cols-4 gap-3 sm:gap-4 lg:gap-6 pt-6 sm:pt-8 pb-8 sm:pb-12 max-w-4xl mx-auto px-2 sm:px-4">
            {[
              { icon: Shield, text: 'HIPAA Compliant', desc: 'Privacy Protected' },
              { icon: Clock, text: '24/7 Available', desc: 'Always Here' },
              { icon: Heart, text: 'Stigma-Free', desc: 'Safe Space' },
              { icon: UserCheck, text: 'Licensed Staff', desc: 'Professional Care' },
            ].map((item, index) => (
              <div
                key={index}
                className="glass-card p-4 rounded-lg text-center hover:scale-105 transition-all duration-300"
              >
                <item.icon className="h-8 w-8 mx-auto mb-2 text-primary" />
                <div className="text-sm font-semibold">{item.text}</div>
                <div className="text-xs text-muted-foreground">{item.desc}</div>
              </div>
            ))}
          </div>
        </div>
      </section></ScrollFadeIn>

<<<<<<< HEAD
      {/* Statistics Section */}
      <ScrollFadeIn yOffset={28} delay={0.06}><section className="py-20 bg-gradient-calm">
        <div className="container mx-auto px-4">
          <div className="text-center mb-16">
            <h2 className="text-3xl md:text-4xl font-bold mb-4">Making a Real Impact</h2>
            <p className="text-lg text-muted-foreground max-w-2xl mx-auto">
              See how MindBuddy is transforming student mental health support across campuses.
            </p>
          </div>
=======
              <h1 className="text-4xl sm:text-6xl md:text-7xl lg:text-8xl font-bold leading-tight">
                Your Mental Health
                <br />
                <span className="bg-gradient-aurora bg-clip-text text-transparent">
                  Matters Most
                </span>
              </h1>
            </div>
>>>>>>> c6150a23

            <div className="grid grid-cols-1 md:grid-cols-2 lg:grid-cols-4 gap-8">
            {[
              {
                icon: Users,
                number: 10000,
                suffix: '+',
                label: 'Students Helped',
                description: 'Across 200+ Universities',
              },
              {
                icon: MessageCircle,
                number: 95,
                suffix: '%',
                label: 'Crisis Detection Rate',
                description: 'AI-Powered Screening',
              },
              {
                icon: Heart,
                number: 4.9,
                suffix: '/5',
                label: 'Satisfaction Rating',
                description: 'From Our Students',
              },
              {
                icon: TrendingUp,
                number: 78,
                suffix: '%',
                label: 'Improved Wellbeing',
                description: 'Within First Month',
              },
            ].map((stat, index) => (
              <div key={index} className="enhanced-card p-6 text-center">
                <stat.icon className="h-12 w-12 mx-auto mb-4 text-primary" />
                <div className="text-4xl font-bold text-primary mb-2">
                  <AnimatedCounter end={stat.number} suffix={stat.suffix} />
                </div>
                <div className="font-semibold text-lg mb-1">{stat.label}</div>
                <div className="text-sm text-muted-foreground">{stat.description}</div>
              </div>
            ))}
          </div>
<<<<<<< HEAD
        </div>
      </section></ScrollFadeIn>

      {/* Enhanced Features Section */}
      <ScrollFadeIn yOffset={24} delay={0.10}><section id="learn-more" className="py-20 px-4 bg-background">
=======
          </div>
        </section>
      </ScrollFadeIn>

      {/* Enhanced Features Section */}
      <ScrollFadeIn yOffset={24} delay={0.1}>
        <section id="learn-more" className="py-20 px-4 bg-background">
>>>>>>> c6150a23
        <div className="container mx-auto">
          <div className="text-center space-y-4 mb-16">
            <Badge variant="outline" className="mb-4">
              <Award className="h-4 w-4 mr-2" />
              Award-Winning Platform
            </Badge>
            <h2 className="text-3xl md:text-5xl font-bold">
              Everything You Need for Mental Wellness
            </h2>
            <p className="text-lg text-muted-foreground max-w-3xl mx-auto">
              Comprehensive, evidence-based support designed specifically for students, backed by
              mental health professionals and cutting-edge AI technology.
            </p>
          </div>

          <div className="grid grid-cols-1 md:grid-cols-2 lg:grid-cols-4 gap-8 mb-16">
            <FeatureCard
              icon={MessageCircle}
              title="AI Crisis Detection"
              description="Advanced PHQ-9 and GAD-7 screening with immediate crisis intervention and professional referrals"
              badge="Instant Help"
              features={['24/7 Availability', 'Crisis Detection', 'Immediate Response']}
            />
            <FeatureCard
              icon={Calendar}
              title="Professional Counseling"
              description="Licensed therapists and counselors available for confidential sessions with flexible scheduling"
              badge="Licensed Care"
              features={['Licensed Therapists', 'Flexible Scheduling', 'Complete Privacy']}
            />
            <FeatureCard
              icon={BookOpen}
              title="Wellness Resources"
              description="Evidence-based materials, guided meditations, stress management tools, and academic support"
              badge="Self-Help Tools"
              features={['Guided Meditation', 'Study Tips', 'Stress Management']}
            />
            <FeatureCard
              icon={Users}
              title="Peer Community"
              description="Anonymous support groups, peer mentorship, and moderated discussions in a safe environment"
              badge="Safe Community"
              features={['Anonymous Groups', 'Peer Mentors', 'Moderated Chats']}
            />
          </div>

          {/* CTA Section */}
          <div className="text-center">
            <div className="bg-gradient-primary p-8 rounded-2xl text-white mb-8 flex flex-col ">
              <h3 className="text-2xl md:text-3xl font-bold mb-4 text-white drop-shadow-sm">
                Ready to Start Your Wellness Journey?
              </h3>
              <p className="text-lg opacity-90 mb-6 max-w-2xl mx-auto">
                Join thousands of students who have found support, community, and professional care
                through MindBuddy.
              </p>
              <Button asChild size="lg" variant="secondary" className="text-lg">
                <Link to="/login">
                  Begin Your Journey
                  <ArrowRight className="ml-2 h-5 w-5" />
                </Link>
              </Button>
            </div>
          </div>
        </div>
<<<<<<< HEAD
      </section></ScrollFadeIn>
=======
      </section>
      </ScrollFadeIn>

      {/* Statistics Section */}
      <ScrollFadeIn yOffset={28} delay={0.06}>
        <section className="py-20 bg-gradient-calm">
          <div className="container mx-auto px-4">
            <div className="text-center mb-16">
              <h2 className="text-3xl md:text-4xl font-bold mb-4">Making a Real Impact</h2>
              <p className="text-lg text-muted-foreground max-w-2xl mx-auto">
                See how MindBuddy is transforming student mental health support across campuses.
              </p>
            </div>

            <div className="grid grid-cols-1 md:grid-cols-2 lg:grid-cols-4 gap-8">
              {[
                {
                  icon: Users,
                  number: 10000,
                  suffix: '+',
                  label: 'Students Helped',
                  description: 'Across 200+ Universities',
                },
                {
                  icon: MessageCircle,
                  number: 95,
                  suffix: '%',
                  label: 'Crisis Detection Rate',
                  description: 'AI-Powered Screening',
                },
                {
                  icon: Heart,
                  number: 4.9,
                  suffix: '/5',
                  label: 'Satisfaction Rating',
                  description: 'From Our Students',
                },
                {
                  icon: TrendingUp,
                  number: 78,
                  suffix: '%',
                  label: 'Improved Wellbeing',
                  description: 'Within First Month',
                },
              ].map((stat, index) => (
                <div key={index} className="enhanced-card p-6 text-center">
                  <stat.icon className="h-12 w-12 mx-auto mb-4 text-primary" />
                  <div className="text-4xl font-bold text-primary mb-2">
                    <AnimatedCounter end={stat.number} suffix={stat.suffix} />
                  </div>
                  <div className="font-semibold text-lg mb-1">{stat.label}</div>
                  <div className="text-sm text-muted-foreground">{stat.description}</div>
                </div>
              ))}
            </div>
          </div>
        </section>
      </ScrollFadeIn>

      {/* Enhanced Features Section */}
      <ScrollFadeIn yOffset={24} delay={0.1}>
        <section id="learn-more" className="py-20 px-4 bg-background">
          <div className="container mx-auto">
            <div className="text-center space-y-4 mb-16">
              <Badge variant="outline" className="mb-4">
                <Award className="h-4 w-4 mr-2" />
                Award-Winning Platform
              </Badge>
              <h2 className="text-3xl md:text-5xl font-bold">
                Everything You Need for Mental Wellness
              </h2>
              <p className="text-lg text-muted-foreground max-w-3xl mx-auto">
                Comprehensive, evidence-based support designed specifically for students, backed by
                mental health professionals and cutting-edge AI technology.
              </p>
            </div>

            <div className="grid grid-cols-1 md:grid-cols-2 lg:grid-cols-4 gap-8 mb-16">
              <FeatureCard
                icon={MessageCircle}
                title="AI Crisis Detection"
                description="Advanced PHQ-9 and GAD-7 screening with immediate crisis intervention and professional referrals"
                badge="Instant Help"
                features={['24/7 Availability', 'Crisis Detection', 'Immediate Response']}
              />
              <FeatureCard
                icon={Calendar}
                title="Professional Counseling"
                description="Licensed therapists and counselors available for confidential sessions with flexible scheduling"
                badge="Licensed Care"
                features={['Licensed Therapists', 'Flexible Scheduling', 'Complete Privacy']}
              />
              <FeatureCard
                icon={BookOpen}
                title="Wellness Resources"
                description="Evidence-based materials, guided meditations, stress management tools, and academic support"
                badge="Self-Help Tools"
                features={['Guided Meditation', 'Study Tips', 'Stress Management']}
              />
              <FeatureCard
                icon={Users}
                title="Peer Community"
                description="Anonymous support groups, peer mentorship, and moderated discussions in a safe environment"
                badge="Safe Community"
                features={['Anonymous Groups', 'Peer Mentors', 'Moderated Chats']}
              />
            </div>

            {/* CTA Section */}
            <div className="text-center">
              <div className="bg-gradient-primary p-8 rounded-2xl text-white mb-8 flex flex-col ">
                <h3 className="text-2xl md:text-3xl font-bold mb-4 text-white drop-shadow-sm">
                  Ready to Start Your Wellness Journey?
                </h3>
                <p className="text-lg opacity-90 mb-6 max-w-2xl mx-auto">
                  Join thousands of students who have found support, community, and professional
                  care through MindBuddy.
                </p>
                <Button asChild size="lg" variant="secondary" className="text-lg">
                  <Link to="/login">
                    Begin Your Journey
                    <ArrowRight className="ml-2 h-5 w-5" />
                  </Link>
                </Button>
              </div>
            </div>
          </div>
        </section>
      </ScrollFadeIn>
>>>>>>> c6150a23

      {/* Testimonials Section */}
      <ScrollFadeIn yOffset={24} delay={0.12}><section className="py-20 bg-gradient-mesh">
        <div className="container mx-auto px-4">
          <div className="text-center mb-16">
            <h2 className="text-3xl md:text-4xl font-bold mb-4">What Students Are Saying</h2>
            <p className="text-lg text-muted-foreground max-w-2xl mx-auto">
              Real experiences from students who found support through MindBuddy.
            </p>
          </div>

          <div className="max-w-4xl mx-auto">
            <div className="enhanced-card p-8 md:p-12 text-center relative overflow-hidden">
              <Quote className="h-16 w-16 text-primary/20 absolute top-4 left-4" />

              <div className="space-y-6">
                <div className="flex justify-center mb-4">
                  {[...Array(testimonials[activeTestimonial].rating)].map((_, i) => (
                    <Star key={i} className="h-6 w-6 text-yellow-400 fill-current" />
                  ))}
                </div>

                <blockquote className="text-xl md:text-2xl font-medium leading-relaxed">
                  "{testimonials[activeTestimonial].content}"
                </blockquote>

                <div className="pt-4 border-t">
                  <div className="font-semibold text-lg">
                    {testimonials[activeTestimonial].name}
                  </div>
                  <div className="text-muted-foreground">
                    {testimonials[activeTestimonial].role}
                  </div>
                </div>
              </div>

              {/* Testimonial Indicators */}
              <div className="flex justify-center space-x-2 mt-8">
                {testimonials.map((_, index) => (
                  <button
                    key={index}
                    onClick={() => setActiveTestimonial(index)}
                    className={`w-3 h-3 rounded-full transition-all duration-300 ${
                      index === activeTestimonial ? 'bg-primary' : 'bg-primary/30'
                    }`}
                  />
                ))}
              </div>
            </div>
          </div>
        </div>
      </section></ScrollFadeIn>

      {/* FAQ Section */}
      <ScrollFadeIn yOffset={24} delay={0.16}><section className="py-20 px-4 bg-background">
        <div className="container mx-auto max-w-4xl">
          <div className="text-center mb-16">
            <h2 className="text-3xl md:text-4xl font-bold mb-4">Frequently Asked Questions</h2>
            <p className="text-lg text-muted-foreground">
              Everything you need to know about MindBuddy's mental health support services.
            </p>
          </div>

          <div className="space-y-4">
          {faqs.map((faq, index) => (
            <FAQItem key={index}
            question={faq.question}
            answer={faq.answer}
            isOpen={openIndex === index}
            onClick={() =>setOpenIndex(openIndex === index ? null : index)}
            />
          ))}
          </div>
          {/* updates done till here  */}

          <div className="text-center mt-12">
            <p className="text-muted-foreground mb-6">Still have questions? We're here to help.</p>
            <Button asChild variant="outline" size="lg">
              <Link to="/contact">
                Contact Support
                <MessageCircle className="ml-2 h-5 w-5" />
              </Link>
            </Button>
          </div>
        </div>
      </section></ScrollFadeIn>

      {/* Final CTA Section (enhanced layout + illustration) */}
      <ScrollFadeIn yOffset={24} delay={0.18}><section className="py-20 px-4 bg-primary/5 dark:bg-primary/10">
        <div className="container mx-auto">
          <div className="max-w-5xl mx-auto bg-card border border-border rounded-3xl p-6 md:p-12 shadow-card relative overflow-hidden">
            <div className="grid grid-cols-1 md:grid-cols-2 gap-8 items-center">
              <div>
                <h2 className="text-3xl md:text-4xl lg:text-5xl font-extrabold leading-tight mb-4 text-foreground">
                  Start Your Wellness Journey Today
                </h2>

                <p className="text-base md:text-lg opacity-95 leading-relaxed mb-6 text-muted-foreground dark:text-white/95">
                  Join thousands of students for stigma-free, confidential mental health support —
                  instantly accessible and backed by licensed professionals.
                </p>

                <ul className="space-y-3 mb-6">
                  <li className="flex items-start">
                    <span className="inline-flex items-center justify-center h-7 w-7 rounded-full bg-primary text-primary-foreground mr-3 shadow-sm">
                      <CheckCircle className="h-4 w-4" />
                    </span>
                    <span className="text-sm text-foreground dark:text-white/90">
                      24/7 AI-assisted support and crisis detection
                    </span>
                  </li>
                  <li className="flex items-start">
                    <span className="inline-flex items-center justify-center h-7 w-7 rounded-full bg-primary text-primary-foreground mr-3 shadow-sm">
                      <Shield className="h-4 w-4" />
                    </span>
                    <span className="text-sm text-foreground dark:text-white/90">
                      HIPAA-compliant privacy and secure sessions
                    </span>
                  </li>
                  <li className="flex items-start">
                    <span className="inline-flex items-center justify-center h-7 w-7 rounded-full bg-primary text-primary-foreground mr-3 shadow-sm">
                      <UserCheck className="h-4 w-4" />
                    </span>
                    <span className="text-sm text-foreground dark:text-white/90">
                      Licensed counselors and a supportive peer community
                    </span>
                  </li>
                </ul>

                <div className="flex flex-col sm:flex-row gap-4">
                  <Button
                    asChild
                    size="xl"
                    className="text-lg text-white align-middle px-8 py-4 rounded-full shadow-md"
                  >
                    <Link
                      to="/login"
                      className="bg-gradient-primary"
                      aria-label="Get started - free"
                    >
                      Get Started — It's Free
                    </Link>
                  </Button>

                  <Button
                    asChild
                    variant="outline"
                    size="xl"
                    className="text-lg px-8 py-4 rounded-full
                    border-primary text-primary hover:bg-primary/10 
                    dark:border-white/40 dark:text-white dark:hover:bg-white/10" 
                  >
                    <Link to="/about" aria-label="Learn about our mission">
                      Our Mission
                      <Target className="ml-3 h-5 w-5 text-muted-foreground" />
                    </Link>
                  </Button>
                </div>

                <div className="pt-6 text-xs text-muted-foreground">
                  <p>Available 24/7 • HIPAA Compliant • Licensed Professionals</p>
                </div>
              </div>

              <div className="flex justify-center md:justify-end">
                <img
                  src={heroImage}
                  alt="Mental health and wellness illustration showing people supporting each other in a caring community environment"
                  className="w-72 md:w-96 lg:w-[520px] h-72 md:h-96 lg:h-[520px] object-cover rounded-xl shadow-card gentle-transition gentle-hover"
                />
              </div>
            </div>

            <div className="absolute -top-6 -right-6 opacity-10 pointer-events-none">
              <Heart className="h-44 w-44 text-primary/20" />
            </div>
          </div>
        </div>
      </section></ScrollFadeIn>
      <Footer />
    </PageTransition>
  );
};

interface ActionCardProps {
  title: string;
  description: string;
  icon: ComponentType<SVGProps<SVGSVGElement>>;
  href: string;
  variant?: string;
  badge?: string;
}

const ActionCard = ({
  title,
  description,
  icon: Icon,
  href,
  variant = 'default',
  badge,
}: ActionCardProps) => {
  return (
    <Card className="enhanced-card fade-in">
      <CardHeader className="pb-3">
        <div className="flex items-center justify-between">
          <div className="p-2 rounded-lg bg-primary/10">
            <Icon className="h-6 w-6 text-primary" />
          </div>
          {badge && (
            <Badge variant="secondary" className="text-xs">
              {badge}
            </Badge>
          )}
        </div>
        <CardTitle className="text-lg mt-3">{title}</CardTitle>
        <CardDescription>{description}</CardDescription>
      </CardHeader>
      <CardContent className="pt-0">
        <Button asChild variant="hero" className="w-full btn-enhanced">
          <Link to={href}>Access Now</Link>
        </Button>
      </CardContent>
    </Card>
  );
};

interface FeatureCardProps {
  icon: ComponentType<SVGProps<SVGSVGElement>>;
  title: string;
  description: string;
  badge: string;
  features?: string[];
}

const FeatureCard = ({ icon: Icon, title, description, badge, features }: FeatureCardProps) => {
  return (
    <Card className="enhanced-card slide-up group hover:shadow-aurora transition-all duration-500">
      <CardHeader className="text-center relative">
        <div className="mx-auto mb-4 p-4 rounded-full bg-gradient-to-br from-primary/20 to-secondary/20 w-fit group-hover:scale-110 transition-transform duration-300">
          <Icon className="h-8 w-8 text-primary" />
        </div>
        <Badge
          variant="secondary"
          className="absolute top-4 right-4 text-xs bg-gradient-primary text-white"
        >
          {badge}
        </Badge>
        <CardTitle className="text-xl mb-3">{title}</CardTitle>
        <CardDescription className="text-center leading-relaxed">{description}</CardDescription>

        {features && (
          <div className="mt-4 space-y-2">
            {features.map((feature, index) => (
              <div
                key={index}
                className="flex items-center justify-center text-sm text-muted-foreground"
              >
                <CheckCircle className="h-4 w-4 text-primary mr-2" />
                {feature}
              </div>
            ))}
          </div>
        )}
      </CardHeader>
      <CardContent className="pt-0">
        <Button
          asChild
          variant="outline"
          className="w-full group-hover:bg-primary group-hover:text-white transition-colors duration-300"
        >
          <Link to="/login">
            Learn More
            <ArrowRight className="ml-2 h-4 w-4" />
          </Link>
        </Button>
      </CardContent>
    </Card>
  );
};

interface StatsCardProps {
  title: string;
  stats: { label: string; value: string }[];
}

const StatsCard = ({ title, stats }: StatsCardProps) => {
  return (
    <Card className="enhanced-card">
      <CardHeader className="pb-3">
        <CardTitle className="text-lg text-center">{title}</CardTitle>
      </CardHeader>
      <CardContent className="space-y-3">
        {stats.map((stat, index) => (
          <div key={index} className="flex justify-between items-center p-2 rounded-lg bg-muted/30">
            <span className="text-sm text-muted-foreground">{stat.label}</span>
            <span className="font-semibold text-primary">{stat.value}</span>
          </div>
        ))}
      </CardContent>
    </Card>
  );
};

// new updated one 
interface FAQItemProps {
  question: string;
  answer: string;
  isOpen: boolean;
  onClick: () => void;
}

const FAQItem = ({ question, answer, isOpen, onClick }: FAQItemProps) => {

  return (
    <div className={`enhanced-card ${(isOpen) ? 'border border-black rounded-lg': 'border border-white rounded-lg'}`}>
      <button
        onClick={onClick}
        className="w-full p-6 text-left flex justify-between items-center hover:bg-muted/10 transition-colors duration-200"
      >
        <span className="font-medium text-lg pr-4">{question}</span>
        <ChevronDown
          className={`h-5 w-5 text-muted-foreground transition-transform duration-400 flex-shrink-0 ${
            isOpen ? 'transform rotate-180' : ''
          }`}
        />
      </button>
      
        <div className={`overflow-hidden transition-all duration-400 ease-in-out ${ isOpen ? "max-h-40 p-5 opacity-100": "max-h-0 opacity-0 p-0"}`}>
          <div className="text-muted-foreground leading-relaxed border-t pt-4">{answer}</div>
        </div>
      
    </div>
  );
};

export default Index;<|MERGE_RESOLUTION|>--- conflicted
+++ resolved
@@ -458,64 +458,6 @@
               Trusted by 10,000+ Students
             </Badge>
 
-            <h1 className="text-4xl sm:text-6xl md:text-7xl lg:text-8xl font-bold leading-tight">
-              Your Mental Health
-              <br />
-              <span className="bg-gradient-aurora bg-clip-text text-transparent">Matters Most</span>
-            </h1>
-
-            <p className="text-lg sm:text-xl md:text-2xl text-foreground/80 max-w-4xl mx-auto font-medium leading-relaxed">
-              Experience stigma-free, confidential mental health support designed specifically for
-              students. Get immediate AI assistance, book professional counseling, and connect with
-              a supportive community.
-            </p>
-          </div>
-
-          <div className="flex justify-center items-center slide-up">
-            <Button
-              asChild
-              size="xl"
-              className="text-lg bg-gradient-primary hover:shadow-glow btn-enhanced "
-            >
-              <Link to="/login">
-                Get Started Free
-                <ArrowRight className="ml-2 h-5 w-5" />
-              </Link>
-            </Button>
-          </div>
-
-          {/* Enhanced Trust Indicators */}
-          <div className="grid grid-cols-2 md:grid-cols-4 gap-3 sm:gap-4 lg:gap-6 pt-6 sm:pt-8 pb-8 sm:pb-12 max-w-4xl mx-auto px-2 sm:px-4">
-            {[
-              { icon: Shield, text: 'HIPAA Compliant', desc: 'Privacy Protected' },
-              { icon: Clock, text: '24/7 Available', desc: 'Always Here' },
-              { icon: Heart, text: 'Stigma-Free', desc: 'Safe Space' },
-              { icon: UserCheck, text: 'Licensed Staff', desc: 'Professional Care' },
-            ].map((item, index) => (
-              <div
-                key={index}
-                className="glass-card p-4 rounded-lg text-center hover:scale-105 transition-all duration-300"
-              >
-                <item.icon className="h-8 w-8 mx-auto mb-2 text-primary" />
-                <div className="text-sm font-semibold">{item.text}</div>
-                <div className="text-xs text-muted-foreground">{item.desc}</div>
-              </div>
-            ))}
-          </div>
-        </div>
-      </section></ScrollFadeIn>
-
-<<<<<<< HEAD
-      {/* Statistics Section */}
-      <ScrollFadeIn yOffset={28} delay={0.06}><section className="py-20 bg-gradient-calm">
-        <div className="container mx-auto px-4">
-          <div className="text-center mb-16">
-            <h2 className="text-3xl md:text-4xl font-bold mb-4">Making a Real Impact</h2>
-            <p className="text-lg text-muted-foreground max-w-2xl mx-auto">
-              See how MindBuddy is transforming student mental health support across campuses.
-            </p>
-          </div>
-=======
               <h1 className="text-4xl sm:text-6xl md:text-7xl lg:text-8xl font-bold leading-tight">
                 Your Mental Health
                 <br />
@@ -524,7 +466,6 @@
                 </span>
               </h1>
             </div>
->>>>>>> c6150a23
 
             <div className="grid grid-cols-1 md:grid-cols-2 lg:grid-cols-4 gap-8">
             {[
@@ -567,13 +508,6 @@
               </div>
             ))}
           </div>
-<<<<<<< HEAD
-        </div>
-      </section></ScrollFadeIn>
-
-      {/* Enhanced Features Section */}
-      <ScrollFadeIn yOffset={24} delay={0.10}><section id="learn-more" className="py-20 px-4 bg-background">
-=======
           </div>
         </section>
       </ScrollFadeIn>
@@ -581,7 +515,6 @@
       {/* Enhanced Features Section */}
       <ScrollFadeIn yOffset={24} delay={0.1}>
         <section id="learn-more" className="py-20 px-4 bg-background">
->>>>>>> c6150a23
         <div className="container mx-auto">
           <div className="text-center space-y-4 mb-16">
             <Badge variant="outline" className="mb-4">
@@ -592,8 +525,8 @@
               Everything You Need for Mental Wellness
             </h2>
             <p className="text-lg text-muted-foreground max-w-3xl mx-auto">
-              Comprehensive, evidence-based support designed specifically for students, backed by
-              mental health professionals and cutting-edge AI technology.
+              Comprehensive, evidence-based support designed specifically for students,
+              backed by mental health professionals and cutting-edge AI technology.
             </p>
           </div>
 
@@ -638,6 +571,156 @@
                 Join thousands of students who have found support, community, and professional care
                 through MindBuddy.
               </p>
+            </div>
+
+          <div className="flex justify-center items-center slide-up">
+            <Button
+              asChild
+              size="xl"
+              className="text-lg bg-gradient-primary hover:shadow-glow btn-enhanced "
+            >
+              <Link to="/login">
+                Get Started Free
+                <ArrowRight className="ml-2 h-5 w-5" />
+              </Link>
+            </Button>
+          </div>
+
+            {/* Enhanced Trust Indicators */}
+            <div className="grid grid-cols-2 md:grid-cols-4 gap-3 sm:gap-4 lg:gap-6 pt-6 sm:pt-8 pb-8 sm:pb-12 max-w-4xl mx-auto px-2 sm:px-4">
+              {[
+                { icon: Shield, text: 'HIPAA Compliant', desc: 'Privacy Protected' },
+                { icon: Clock, text: '24/7 Available', desc: 'Always Here' },
+                { icon: Heart, text: 'Stigma-Free', desc: 'Safe Space' },
+                { icon: UserCheck, text: 'Licensed Staff', desc: 'Professional Care' },
+              ].map((item, index) => (
+                <div
+                  key={index}
+                  className="glass-card p-4 rounded-lg text-center hover:scale-105 transition-all duration-300"
+                >
+                  <item.icon className="h-8 w-8 mx-auto mb-2 text-primary" />
+                  <div className="text-sm font-semibold">{item.text}</div>
+                  <div className="text-xs text-muted-foreground">{item.desc}</div>
+                </div>
+              ))}
+            </div>
+          </div>
+        </div>
+      </section>
+      </ScrollFadeIn>
+
+      {/* Statistics Section */}
+      <ScrollFadeIn yOffset={28} delay={0.06}><section className="py-20 bg-gradient-calm">
+        <div className="container mx-auto px-4">
+          <div className="text-center mb-16">
+            <h2 className="text-3xl md:text-4xl font-bold mb-4">Making a Real Impact</h2>
+            <p className="text-lg text-muted-foreground max-w-2xl mx-auto">
+              See how MindBuddy is transforming student mental health support across campuses.
+            </p>
+          </div>
+
+          <div className="grid grid-cols-1 md:grid-cols-2 lg:grid-cols-4 gap-8">
+            {[
+              {
+                icon: Users,
+                number: 10000,
+                suffix: '+',
+                label: 'Students Helped',
+                description: 'Across 200+ Universities',
+              },
+              {
+                icon: MessageCircle,
+                number: 95,
+                suffix: '%',
+                label: 'Crisis Detection Rate',
+                description: 'AI-Powered Screening',
+              },
+              {
+                icon: Heart,
+                number: 4.9,
+                suffix: '/5',
+                label: 'Satisfaction Rating',
+                description: 'From Our Students',
+              },
+              {
+                icon: TrendingUp,
+                number: 78,
+                suffix: '%',
+                label: 'Improved Wellbeing',
+                description: 'Within First Month',
+              },
+            ].map((stat, index) => (
+              <div key={index} className="enhanced-card p-6 text-center">
+                <stat.icon className="h-12 w-12 mx-auto mb-4 text-primary" />
+                <div className="text-4xl font-bold text-primary mb-2">
+                  <AnimatedCounter end={stat.number} suffix={stat.suffix} />
+                </div>
+                <div className="font-semibold text-lg mb-1">{stat.label}</div>
+                <div className="text-sm text-muted-foreground">{stat.description}</div>
+              </div>
+            ))}
+          </div>
+        </div>
+      </section></ScrollFadeIn>
+
+      {/* Enhanced Features Section */}
+      <ScrollFadeIn yOffset={24} delay={0.10}><section id="learn-more" className="py-20 px-4 bg-background">
+        <div className="container mx-auto">
+          <div className="text-center space-y-4 mb-16">
+            <Badge variant="outline" className="mb-4">
+              <Award className="h-4 w-4 mr-2" />
+              Award-Winning Platform
+            </Badge>
+            <h2 className="text-3xl md:text-5xl font-bold">
+              Everything You Need for Mental Wellness
+            </h2>
+            <p className="text-lg text-muted-foreground max-w-3xl mx-auto">
+              Comprehensive, evidence-based support designed specifically for students, backed by
+              mental health professionals and cutting-edge AI technology.
+            </p>
+          </div>
+
+          <div className="grid grid-cols-1 md:grid-cols-2 lg:grid-cols-4 gap-8 mb-16">
+            <FeatureCard
+              icon={MessageCircle}
+              title="AI Crisis Detection"
+              description="Advanced PHQ-9 and GAD-7 screening with immediate crisis intervention and professional referrals"
+              badge="Instant Help"
+              features={['24/7 Availability', 'Crisis Detection', 'Immediate Response']}
+            />
+            <FeatureCard
+              icon={Calendar}
+              title="Professional Counseling"
+              description="Licensed therapists and counselors available for confidential sessions with flexible scheduling"
+              badge="Licensed Care"
+              features={['Licensed Therapists', 'Flexible Scheduling', 'Complete Privacy']}
+            />
+            <FeatureCard
+              icon={BookOpen}
+              title="Wellness Resources"
+              description="Evidence-based materials, guided meditations, stress management tools, and academic support"
+              badge="Self-Help Tools"
+              features={['Guided Meditation', 'Study Tips', 'Stress Management']}
+            />
+            <FeatureCard
+              icon={Users}
+              title="Peer Community"
+              description="Anonymous support groups, peer mentorship, and moderated discussions in a safe environment"
+              badge="Safe Community"
+              features={['Anonymous Groups', 'Peer Mentors', 'Moderated Chats']}
+            />
+          </div>
+
+          {/* CTA Section */}
+          <div className="text-center">
+            <div className="bg-gradient-primary p-8 rounded-2xl text-white mb-8 flex flex-col ">
+              <h3 className="text-2xl md:text-3xl font-bold mb-4 text-white drop-shadow-sm">
+                Ready to Start Your Wellness Journey?
+              </h3>
+              <p className="text-lg opacity-90 mb-6 max-w-2xl mx-auto">
+                Join thousands of students who have found support, community, and professional care
+                through MindBuddy.
+              </p>
               <Button asChild size="lg" variant="secondary" className="text-lg">
                 <Link to="/login">
                   Begin Your Journey
@@ -647,139 +730,7 @@
             </div>
           </div>
         </div>
-<<<<<<< HEAD
       </section></ScrollFadeIn>
-=======
-      </section>
-      </ScrollFadeIn>
-
-      {/* Statistics Section */}
-      <ScrollFadeIn yOffset={28} delay={0.06}>
-        <section className="py-20 bg-gradient-calm">
-          <div className="container mx-auto px-4">
-            <div className="text-center mb-16">
-              <h2 className="text-3xl md:text-4xl font-bold mb-4">Making a Real Impact</h2>
-              <p className="text-lg text-muted-foreground max-w-2xl mx-auto">
-                See how MindBuddy is transforming student mental health support across campuses.
-              </p>
-            </div>
-
-            <div className="grid grid-cols-1 md:grid-cols-2 lg:grid-cols-4 gap-8">
-              {[
-                {
-                  icon: Users,
-                  number: 10000,
-                  suffix: '+',
-                  label: 'Students Helped',
-                  description: 'Across 200+ Universities',
-                },
-                {
-                  icon: MessageCircle,
-                  number: 95,
-                  suffix: '%',
-                  label: 'Crisis Detection Rate',
-                  description: 'AI-Powered Screening',
-                },
-                {
-                  icon: Heart,
-                  number: 4.9,
-                  suffix: '/5',
-                  label: 'Satisfaction Rating',
-                  description: 'From Our Students',
-                },
-                {
-                  icon: TrendingUp,
-                  number: 78,
-                  suffix: '%',
-                  label: 'Improved Wellbeing',
-                  description: 'Within First Month',
-                },
-              ].map((stat, index) => (
-                <div key={index} className="enhanced-card p-6 text-center">
-                  <stat.icon className="h-12 w-12 mx-auto mb-4 text-primary" />
-                  <div className="text-4xl font-bold text-primary mb-2">
-                    <AnimatedCounter end={stat.number} suffix={stat.suffix} />
-                  </div>
-                  <div className="font-semibold text-lg mb-1">{stat.label}</div>
-                  <div className="text-sm text-muted-foreground">{stat.description}</div>
-                </div>
-              ))}
-            </div>
-          </div>
-        </section>
-      </ScrollFadeIn>
-
-      {/* Enhanced Features Section */}
-      <ScrollFadeIn yOffset={24} delay={0.1}>
-        <section id="learn-more" className="py-20 px-4 bg-background">
-          <div className="container mx-auto">
-            <div className="text-center space-y-4 mb-16">
-              <Badge variant="outline" className="mb-4">
-                <Award className="h-4 w-4 mr-2" />
-                Award-Winning Platform
-              </Badge>
-              <h2 className="text-3xl md:text-5xl font-bold">
-                Everything You Need for Mental Wellness
-              </h2>
-              <p className="text-lg text-muted-foreground max-w-3xl mx-auto">
-                Comprehensive, evidence-based support designed specifically for students, backed by
-                mental health professionals and cutting-edge AI technology.
-              </p>
-            </div>
-
-            <div className="grid grid-cols-1 md:grid-cols-2 lg:grid-cols-4 gap-8 mb-16">
-              <FeatureCard
-                icon={MessageCircle}
-                title="AI Crisis Detection"
-                description="Advanced PHQ-9 and GAD-7 screening with immediate crisis intervention and professional referrals"
-                badge="Instant Help"
-                features={['24/7 Availability', 'Crisis Detection', 'Immediate Response']}
-              />
-              <FeatureCard
-                icon={Calendar}
-                title="Professional Counseling"
-                description="Licensed therapists and counselors available for confidential sessions with flexible scheduling"
-                badge="Licensed Care"
-                features={['Licensed Therapists', 'Flexible Scheduling', 'Complete Privacy']}
-              />
-              <FeatureCard
-                icon={BookOpen}
-                title="Wellness Resources"
-                description="Evidence-based materials, guided meditations, stress management tools, and academic support"
-                badge="Self-Help Tools"
-                features={['Guided Meditation', 'Study Tips', 'Stress Management']}
-              />
-              <FeatureCard
-                icon={Users}
-                title="Peer Community"
-                description="Anonymous support groups, peer mentorship, and moderated discussions in a safe environment"
-                badge="Safe Community"
-                features={['Anonymous Groups', 'Peer Mentors', 'Moderated Chats']}
-              />
-            </div>
-
-            {/* CTA Section */}
-            <div className="text-center">
-              <div className="bg-gradient-primary p-8 rounded-2xl text-white mb-8 flex flex-col ">
-                <h3 className="text-2xl md:text-3xl font-bold mb-4 text-white drop-shadow-sm">
-                  Ready to Start Your Wellness Journey?
-                </h3>
-                <p className="text-lg opacity-90 mb-6 max-w-2xl mx-auto">
-                  Join thousands of students who have found support, community, and professional
-                  care through MindBuddy.
-                </p>
-                <Button asChild size="lg" variant="secondary" className="text-lg">
-                  <Link to="/login">
-                    Begin Your Journey
-                    <ArrowRight className="ml-2 h-5 w-5" />
-                  </Link>
-                </Button>
-              </div>
-            </div>
-          </div>
-        </section>
-      </ScrollFadeIn>
->>>>>>> c6150a23
 
       {/* Testimonials Section */}
       <ScrollFadeIn yOffset={24} delay={0.12}><section className="py-20 bg-gradient-mesh">
