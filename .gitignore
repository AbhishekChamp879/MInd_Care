# Logs
logs
*.log
npm-debug.log*
yarn-debug.log*
yarn-error.log*
pnpm-debug.log*
lerna-debug.log*

node_modules
dist
dist-ssr
*.local

# Editor directories and files
.vscode/*
!.vscode/extensions.json
.idea
.DS_Store
*.suo
*.ntvs*
*.njsproj
*.sln
*.sw?
<<<<<<< HEAD
.env
=======
# Environment variables
.env
.env.local
.env.development
.env.production
.env.*
.env.backup
.env.staging
>>>>>>> c6150a23
<|MERGE_RESOLUTION|>--- conflicted
+++ resolved
@@ -22,9 +22,7 @@
 *.njsproj
 *.sln
 *.sw?
-<<<<<<< HEAD
 .env
-=======
 # Environment variables
 .env
 .env.local
@@ -33,4 +31,3 @@
 .env.*
 .env.backup
 .env.staging
->>>>>>> c6150a23
