import type { Config } from 'tailwindcss';
import tailwindcssAnimate from 'tailwindcss-animate';

export default {
  darkMode: ['class'],
  content: [
    './pages/**/*.{ts,tsx}',
    './components/**/*.{ts,tsx}',
    './app/**/*.{ts,tsx}',
    './src/**/*.{ts,tsx}',
  ],
  prefix: '',
  theme: {
    container: {
      center: true,
      padding: '2rem',
      screens: {
        '2xl': '1400px',
      },
    },
    fontFamily: {
      sans: [
        'SF Pro Display',
        '-apple-system',
        'BlinkMacSystemFont',
        'Segoe UI',
        'Roboto',
        'Helvetica Neue',
        'Arial',
        'sans-serif',
      ],
    },
    extend: {
      colors: {
        border: 'hsl(var(--border))',
        input: 'hsl(var(--input))',
        ring: 'hsl(var(--ring))',
        background: 'hsl(var(--background))',
        foreground: 'hsl(var(--foreground))',
        primary: {
<<<<<<< HEAD
          DEFAULT: "hsl(var(--primary))",
          foreground: "hsl(var(--primary-foreground))",
        },
        secondary: {
          DEFAULT: "hsl(var(--secondary))",
          foreground: "hsl(var(--secondary-foreground))",
        },
        accent: {
          DEFAULT: "hsl(var(--accent))",
          foreground: "hsl(var(--accent-foreground))",
=======
          DEFAULT: 'hsl(var(--primary))',
          foreground: 'hsl(var(--primary-foreground))',
          light: 'hsl(var(--primary-light))',
          glow: 'hsl(var(--primary-glow))',
          variant: 'hsl(var(--primary-variant))',
        },
        secondary: {
          DEFAULT: 'hsl(var(--secondary))',
          foreground: 'hsl(var(--secondary-foreground))',
          light: 'hsl(var(--secondary-light))',
          variant: 'hsl(var(--secondary-variant))',
        },
        accent: {
          DEFAULT: 'hsl(var(--accent))',
          foreground: 'hsl(var(--accent-foreground))',
          light: 'hsl(var(--accent-light))',
          variant: 'hsl(var(--accent-variant))',
        },
        trust: {
          DEFAULT: 'hsl(var(--trust))',
          foreground: 'hsl(var(--trust-foreground))',
        },
        safety: {
          DEFAULT: 'hsl(var(--safety))',
          foreground: 'hsl(var(--safety-foreground))',
        },
        severity: {
          low: 'hsl(var(--severity-low))',
          medium: 'hsl(var(--severity-medium))',
          high: 'hsl(var(--severity-high))',
          crisis: 'hsl(var(--severity-crisis))',
>>>>>>> 0afd5087
        },
        success: "hsl(var(--success))",
        warning: "hsl(var(--warning))",
        destructive: {
          DEFAULT: 'hsl(var(--destructive))',
          foreground: 'hsl(var(--destructive-foreground))',
        },
        muted: {
          DEFAULT: 'hsl(var(--muted))',
          foreground: 'hsl(var(--muted-foreground))',
        },
        popover: {
          DEFAULT: 'hsl(var(--popover))',
          foreground: 'hsl(var(--popover-foreground))',
        },
        card: {
          DEFAULT: 'hsl(var(--card))',
          foreground: 'hsl(var(--card-foreground))',
        },
<<<<<<< HEAD
      },
      boxShadow: {
        'subtle': 'var(--shadow-subtle)',
        'card': 'var(--shadow-card)',
        'focus': 'var(--shadow-focus)',
      },
      transitionTimingFunction: {
        'gentle': 'ease-out',
      },
      borderRadius: {
        lg: "var(--radius-lg)",
        md: "var(--radius)",
        sm: "calc(var(--radius) - 2px)",
      },
      keyframes: {
        "accordion-down": {
          from: { height: "0" },
          to: { height: "var(--radix-accordion-content-height)" },
        },
        "accordion-up": {
          from: { height: "var(--radix-accordion-content-height)" },
          to: { height: "0" },
=======
        heading: {
          DEFAULT: 'hsl(var(--heading))',
          light: 'hsl(var(--heading-light))',
        },
      },
      backgroundImage: {
        'gradient-primary': 'var(--gradient-primary)',
        'gradient-secondary': 'var(--gradient-secondary)',
        'gradient-hero': 'var(--gradient-hero)',
        'gradient-calm': 'var(--gradient-calm)',
        'gradient-warm': 'var(--gradient-warm)',
        'gradient-aurora': 'var(--gradient-aurora)',
        'gradient-glass': 'var(--gradient-glass)',
        'gradient-mesh': 'var(--gradient-mesh)',
        // Enhanced gradients for modern UI
        'gradient-radial': 'radial-gradient(var(--tw-gradient-stops))',
        'gradient-conic': 'conic-gradient(from 180deg at 50% 50%, var(--tw-gradient-stops))',
        'gradient-sunset': 'linear-gradient(135deg, #ff9a9e 0%, #fecfef 50%, #fecfef 100%)',
        'gradient-ocean': 'linear-gradient(135deg, #667eea 0%, #764ba2 100%)',
        'gradient-forest': 'linear-gradient(135deg, #74b9ff 0%, #0984e3 100%)',
        'gradient-wellness': 'linear-gradient(135deg, #a8edea 0%, #fed6e3 100%)',
        'gradient-premium': 'linear-gradient(135deg, #667eea 0%, #764ba2 50%, #667eea 100%)',
        'gradient-blur':
          'linear-gradient(135deg, rgba(255,255,255,0.1) 0%, rgba(255,255,255,0.05) 100%)',
      },
      boxShadow: {
        soft: 'var(--shadow-soft)',
        medium: 'var(--shadow-medium)',
        strong: 'var(--shadow-strong)',
        elegant: 'var(--shadow-elegant)',
        glow: 'var(--shadow-glow)',
        aurora: 'var(--shadow-aurora)',
        glass: 'var(--shadow-glass)',
        // Enhanced shadows for modern UI
        neomorphism: '20px 20px 60px #bebebe, -20px -20px 60px #ffffff',
        'glass-card': '0 8px 32px 0 rgba(31, 38, 135, 0.37)',
        floating: '0 20px 25px -5px rgba(0, 0, 0, 0.1), 0 10px 10px -5px rgba(0, 0, 0, 0.04)',
        premium: '0 25px 50px -12px rgba(0, 0, 0, 0.25)',
        wellness: '0 8px 32px rgba(167, 243, 208, 0.3)',
        smooth: '0 4px 16px 0 rgba(0, 0, 0, 0.08)',
        subtle: '0 2px 8px 0 rgba(0, 0, 0, 0.06)',
      },
      transitionTimingFunction: {
        smooth: 'cubic-bezier(0.4, 0, 0.2, 1)',
        bounce: 'cubic-bezier(0.68, -0.55, 0.265, 1.55)',
      },
      borderRadius: {
        lg: 'var(--radius)',
        md: 'calc(var(--radius) - 2px)',
        sm: 'calc(var(--radius) - 4px)',
      },
      keyframes: {
        tilt: {
          '0%, 100%': { transform: 'rotate(-1deg)' },
          '50%': { transform: 'rotate(1deg)' },
        },
        'accordion-down': {
          from: {
            height: '0',
          },
          to: {
            height: 'var(--radix-accordion-content-height)',
          },
        },
        'accordion-up': {
          from: {
            height: 'var(--radix-accordion-content-height)',
          },
          to: {
            height: '0',
          },
>>>>>>> 0afd5087
        },
        fadeIn: {
          '0%': { opacity: '0' },
          '100%': { opacity: '1' },
        },
      },
      animation: {
<<<<<<< HEAD
        "accordion-down": "accordion-down 0.2s ease-out",
        "accordion-up": "accordion-up 0.2s ease-out",
        'fade-in': 'fadeIn 0.3s ease-out',
=======
        tilt: 'tilt 3s ease-in-out infinite',
        'accordion-down': 'accordion-down 0.2s ease-out',
        'accordion-up': 'accordion-up 0.2s ease-out',
        // Modern UI animations
        'fade-in': 'fadeIn 0.5s ease-in-out',
        'slide-up': 'slideUp 0.3s ease-out',
        'slide-down': 'slideDown 0.3s ease-out',
        'scale-in': 'scaleIn 0.2s ease-out',
        float: 'float 3s ease-in-out infinite',
        glow: 'glow 2s ease-in-out infinite alternate',
        shimmer: 'shimmer 2s linear infinite',
        'bounce-gentle': 'bounceGentle 2s infinite',
        'pulse-soft': 'pulseSoft 2s ease-in-out infinite',
>>>>>>> 0afd5087
      },
      backdropBlur: {
        xs: '2px',
        '4xl': '72px',
      },
    },
  },
  plugins: [tailwindcssAnimate],
} satisfies Config;<|MERGE_RESOLUTION|>--- conflicted
+++ resolved
@@ -38,18 +38,6 @@
         background: 'hsl(var(--background))',
         foreground: 'hsl(var(--foreground))',
         primary: {
-<<<<<<< HEAD
-          DEFAULT: "hsl(var(--primary))",
-          foreground: "hsl(var(--primary-foreground))",
-        },
-        secondary: {
-          DEFAULT: "hsl(var(--secondary))",
-          foreground: "hsl(var(--secondary-foreground))",
-        },
-        accent: {
-          DEFAULT: "hsl(var(--accent))",
-          foreground: "hsl(var(--accent-foreground))",
-=======
           DEFAULT: 'hsl(var(--primary))',
           foreground: 'hsl(var(--primary-foreground))',
           light: 'hsl(var(--primary-light))',
@@ -81,7 +69,6 @@
           medium: 'hsl(var(--severity-medium))',
           high: 'hsl(var(--severity-high))',
           crisis: 'hsl(var(--severity-crisis))',
->>>>>>> 0afd5087
         },
         success: "hsl(var(--success))",
         warning: "hsl(var(--warning))",
@@ -101,30 +88,6 @@
           DEFAULT: 'hsl(var(--card))',
           foreground: 'hsl(var(--card-foreground))',
         },
-<<<<<<< HEAD
-      },
-      boxShadow: {
-        'subtle': 'var(--shadow-subtle)',
-        'card': 'var(--shadow-card)',
-        'focus': 'var(--shadow-focus)',
-      },
-      transitionTimingFunction: {
-        'gentle': 'ease-out',
-      },
-      borderRadius: {
-        lg: "var(--radius-lg)",
-        md: "var(--radius)",
-        sm: "calc(var(--radius) - 2px)",
-      },
-      keyframes: {
-        "accordion-down": {
-          from: { height: "0" },
-          to: { height: "var(--radix-accordion-content-height)" },
-        },
-        "accordion-up": {
-          from: { height: "var(--radix-accordion-content-height)" },
-          to: { height: "0" },
-=======
         heading: {
           DEFAULT: 'hsl(var(--heading))',
           light: 'hsl(var(--heading-light))',
@@ -196,7 +159,6 @@
           to: {
             height: '0',
           },
->>>>>>> 0afd5087
         },
         fadeIn: {
           '0%': { opacity: '0' },
@@ -204,11 +166,6 @@
         },
       },
       animation: {
-<<<<<<< HEAD
-        "accordion-down": "accordion-down 0.2s ease-out",
-        "accordion-up": "accordion-up 0.2s ease-out",
-        'fade-in': 'fadeIn 0.3s ease-out',
-=======
         tilt: 'tilt 3s ease-in-out infinite',
         'accordion-down': 'accordion-down 0.2s ease-out',
         'accordion-up': 'accordion-up 0.2s ease-out',
@@ -222,7 +179,6 @@
         shimmer: 'shimmer 2s linear infinite',
         'bounce-gentle': 'bounceGentle 2s infinite',
         'pulse-soft': 'pulseSoft 2s ease-in-out infinite',
->>>>>>> 0afd5087
       },
       backdropBlur: {
         xs: '2px',
