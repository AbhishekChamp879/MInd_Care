--- conflicted
+++ resolved
@@ -2,13 +2,6 @@
 
 /* Gentle glass effect for important elements only */
 .glass-card {
-<<<<<<< HEAD
-  background: rgba(255, 255, 255, 0.02);
-  backdrop-filter: blur(8px);
-  -webkit-backdrop-filter: blur(8px);
-  border: 1px solid rgba(255, 255, 255, 0.08);
-  border-radius: 12px;
-=======
   background: rgba(255, 255, 255, 0.05);
   backdrop-filter: blur(20px);
   -webkit-backdrop-filter: blur(20px);
@@ -48,7 +41,6 @@
 /* Smooth transitions */
 .smooth-transition {
   transition: all 0.3s cubic-bezier(0.4, 0, 0.2, 1);
->>>>>>> 0afd5087
 }
 
 /* Minimal transitions */
@@ -62,11 +54,6 @@
   box-shadow: 0 2px 8px rgba(0, 0, 0, 0.08);
 }
 
-<<<<<<< HEAD
-/* Simple loading state */
-.loading {
-  background: linear-gradient(90deg, #f0f0f0 25%, #e8e8e8 50%, #f0f0f0 75%);
-=======
 /* Floating action buttons */
 .fab {
   position: fixed;
@@ -114,7 +101,6 @@
 /* Loading states */
 .skeleton {
   background: linear-gradient(90deg, #f0f0f0 25%, #e0e0e0 50%, #f0f0f0 75%);
->>>>>>> 0afd5087
   background-size: 200% 100%;
   animation: loading 1.5s infinite;
 }
@@ -157,11 +143,6 @@
   transition: all 0.2s ease-out;
 }
 
-<<<<<<< HEAD
-.btn-gentle:hover {
-  background: hsl(var(--muted));
-  border-color: hsl(var(--primary));
-=======
 @keyframes success-pulse {
   0%,
   100% {
@@ -170,7 +151,6 @@
   50% {
     box-shadow: 0 0 30px rgba(34, 197, 94, 0.8);
   }
->>>>>>> 0afd5087
 }
 
 /* Success and error states - minimal */
@@ -179,11 +159,6 @@
   background: hsl(var(--success) / 0.05);
 }
 
-<<<<<<< HEAD
-.error-subtle {
-  border-left: 3px solid hsl(var(--destructive));
-  background: hsl(var(--destructive) / 0.05);
-=======
 @keyframes error-shake {
   0%,
   100% {
@@ -195,5 +170,4 @@
   75% {
     transform: translateX(5px);
   }
->>>>>>> 0afd5087
 }