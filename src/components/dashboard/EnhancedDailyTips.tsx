--- conflicted
+++ resolved
@@ -164,17 +164,10 @@
           return (
             <Card
               key={`${tip.title}-${refreshCount}-${index}`}
-<<<<<<< HEAD
-              className={`calm-card group cursor-pointer gentle-transition ${
-                isCompleted 
-                  ? 'bg-success/5 border-success/20 opacity-90 hover:opacity-100' 
-                  : 'hover:shadow-card'
-=======
               className={`enhanced-card group cursor-pointer transition-all duration-300 animate-in slide-in-from-bottom ${
                 isCompleted
                   ? 'bg-gradient-to-br from-green-50 to-green-100/50 border-green-200 scale-95 opacity-90 hover:opacity-100'
                   : 'hover:shadow-soft hover:-translate-y-1 hover:scale-105'
->>>>>>> 0afd5087
               }`}
               style={{ animationDelay: `${index * 100}ms` }}
             >
