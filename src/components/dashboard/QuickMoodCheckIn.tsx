import React, { useState } from 'react';
import { Button } from '@/components/ui/button';
import { Card, CardContent, CardHeader, CardTitle } from '@/components/ui/card';
import { Badge } from '@/components/ui/badge';
import { Tooltip, TooltipContent, TooltipTrigger } from '@/components/ui/tooltip';
import { useMoodTracking } from '@/hooks/useDashboardFeatures';
import {
  useRealTimeUpdates,
  useSmoothAnimations,
  useStreakTracking,
} from '@/hooks/useRealTimeFeatures';
import { showRealTimeNotification, AnimatedCounter } from '@/components/dashboard/RealTimeFeedback';
import notificationService from '@/services/notificationService';
import { Heart, Zap, Clock, CheckCircle2 } from 'lucide-react';

const moodEmojis = {
  1: {
    emoji: '😢',
    label: 'Very Sad',
    color: 'text-red-500',
    bgColor: 'bg-red-50 hover:bg-red-100',
  },
  2: {
    emoji: '😕',
    label: 'Sad',
    color: 'text-orange-500',
    bgColor: 'bg-orange-50 hover:bg-orange-100',
  },
  3: {
    emoji: '😐',
    label: 'Neutral',
    color: 'text-yellow-500',
    bgColor: 'bg-yellow-50 hover:bg-yellow-100',
  },
  4: {
    emoji: '😊',
    label: 'Happy',
    color: 'text-green-500',
    bgColor: 'bg-green-50 hover:bg-green-100',
  },
  5: {
    emoji: '😄',
    label: 'Very Happy',
    color: 'text-blue-500',
    bgColor: 'bg-blue-50 hover:bg-blue-100',
  },
};

interface QuickMoodCheckInProps {
  variant?: 'default' | 'compact' | 'minimal';
  showStreak?: boolean;
  showTitle?: boolean;
  onMoodLogged?: (mood: number) => void;
  className?: string;
}

export const QuickMoodCheckIn: React.FC<QuickMoodCheckInProps> = ({
  variant = 'default',
  showStreak = true,
  showTitle = true,
  onMoodLogged,
  className = '',
}) => {
  const { addMoodEntry, getTodayMood } = useMoodTracking();
  const { triggerUpdate } = useRealTimeUpdates();
  const { smoothTransition, isAnimating } = useSmoothAnimations();
  const { updateStreak, getStreak } = useStreakTracking();
  const [isLogging, setIsLogging] = useState(false);

  const todayMood = getTodayMood();
  const moodStreak = getStreak('mood_tracking');

  const handleQuickMoodLog = async (mood: number) => {
    if (isLogging) return;

    setIsLogging(true);

    try {
      await smoothTransition(() => {
        addMoodEntry(mood);

        // Update streak and trigger real-time updates
        const newStreak = updateStreak('mood_tracking');
        triggerUpdate('mood_logged', { mood: mood, streak: newStreak });

        // Mark mood reminder notification as acted upon if present
        notificationService.markNotificationAsActedUpon('mood-reminder');

        // Show success notification
        showRealTimeNotification(
          'success',
          `Mood logged! ${moodEmojis[mood as keyof typeof moodEmojis].label}`
        );

        // Check for streak milestones
        if (newStreak > 0 && newStreak % 3 === 0) {
          showRealTimeNotification('milestone', `🔥 ${newStreak} day mood tracking streak!`);
        }

        // Call callback if provided
        onMoodLogged?.(mood);
      });
    } finally {
      setIsLogging(false);
    }
  };

  if (variant === 'minimal') {
    return (
      <div className={`flex items-center space-x-2 ${className}`}>
        {Object.entries(moodEmojis).map(([value, { emoji, label, bgColor }]) => (
          <Tooltip key={value}>
            <TooltipTrigger asChild>
              <Button
                variant="ghost"
                size="sm"
                onClick={() => handleQuickMoodLog(Number(value))}
                disabled={isLogging || !!todayMood}
                className={`h-10 w-10 p-0 ${bgColor} transition-all duration-200 hover:scale-110 ${
                  todayMood?.mood === Number(value) ? 'ring-2 ring-primary' : ''
                }`}
              >
                <span className="text-lg">{emoji}</span>
              </Button>
            </TooltipTrigger>
            <TooltipContent>
              <p>{label}</p>
            </TooltipContent>
          </Tooltip>
        ))}
      </div>
    );
  }

  if (variant === 'compact') {
    return (
      <Card className={`${className}`}>
        <CardContent className="p-4">
          <div className="flex items-center justify-between mb-3">
            <div className="flex items-center space-x-2">
              <Heart className="h-4 w-4 text-primary" />
              <span className="font-medium text-sm">Quick Mood Check</span>
            </div>
            {showStreak && moodStreak > 0 && (
              <Badge
                variant="outline"
                className="text-xs bg-orange-50 text-orange-700 border-orange-200"
              >
                <Zap className="h-3 w-3 mr-1" />
                <AnimatedCounter value={moodStreak} suffix=" day" />
              </Badge>
            )}
          </div>

          {todayMood ? (
            <div className="flex items-center justify-center p-3 bg-gradient-to-r from-primary/5 to-secondary/5 rounded-lg">
              <CheckCircle2 className="h-4 w-4 text-green-500 mr-2" />
              <span className="text-sm font-medium">
                Today's mood: {moodEmojis[todayMood.mood].emoji} {moodEmojis[todayMood.mood].label}
              </span>
            </div>
          ) : (
            <div className="grid grid-cols-5 gap-1">
              {Object.entries(moodEmojis).map(([value, { emoji, label, bgColor }]) => (
                <Tooltip key={value}>
                  <TooltipTrigger asChild>
                    <Button
                      variant="ghost"
                      size="sm"
                      onClick={() => handleQuickMoodLog(Number(value))}
                      disabled={isLogging}
                      className={`h-12 w-full p-0 ${bgColor} gentle-transition gentle-hover`}
                    >
                      <span className="text-xl">{emoji}</span>
                    </Button>
                  </TooltipTrigger>
                  <TooltipContent>
                    <p>{label}</p>
                  </TooltipContent>
                </Tooltip>
              ))}
            </div>
          )}
        </CardContent>
      </Card>
    );
  }

  // Default variant
  return (
<<<<<<< HEAD
    <Card className={`calm-card ${
      isAnimating ? 'shadow-card' : ''
    } ${className}`}>
      <CardHeader className="pb-3">
        <div className="flex items-center justify-between">
          <div className="flex items-center space-x-3">
            <div className={`p-2 rounded-lg bg-primary/5 ${
              isAnimating ? 'bg-primary/10' : ''
            }`}>
=======
    <Card
      className={`enhanced-card hover:shadow-medium transition-all duration-300 ${
        isAnimating ? 'scale-105 shadow-lg' : ''
      } ${className}`}
    >
      <CardHeader className="pb-3">
        <div className="flex items-center justify-between">
          <div className="flex items-center space-x-3">
            <div
              className={`p-2 rounded-lg bg-gradient-to-br from-primary/10 to-primary/20 transition-all duration-300 ${
                isAnimating ? 'scale-110' : ''
              }`}
            >
>>>>>>> 0afd5087
              <Heart className="h-5 w-5 text-primary" />
            </div>
            {showTitle && (
              <div>
                <CardTitle className="text-lg">Quick Mood Check-in</CardTitle>
                <p className="text-xs text-muted-foreground">One-tap mood logging</p>
              </div>
            )}
          </div>

          {showStreak && moodStreak > 0 && (
            <Badge
              variant="outline"
              className="text-xs bg-orange-50 text-orange-700 border-orange-200"
            >
              <Zap className="h-3 w-3 mr-1" />
              <AnimatedCounter value={moodStreak} suffix=" day streak" />
            </Badge>
          )}
        </div>
      </CardHeader>

      <CardContent className="space-y-4">
        {todayMood ? (
          <div className="flex items-center justify-between p-4 bg-gradient-to-r from-primary/5 to-secondary/5 rounded-lg">
            <div className="flex items-center space-x-3">
              <span className="text-3xl">{moodEmojis[todayMood.mood].emoji}</span>
              <div>
                <div className="font-semibold">Today's Mood Logged</div>
                <div className={`text-sm ${moodEmojis[todayMood.mood].color}`}>
                  {moodEmojis[todayMood.mood].label}
                </div>
                <div className="flex items-center text-xs text-muted-foreground mt-1">
                  <Clock className="h-3 w-3 mr-1" />
                  {new Date(todayMood.timestamp).toLocaleTimeString([], {
                    hour: '2-digit',
                    minute: '2-digit',
                  })}
                </div>
              </div>
            </div>
            <CheckCircle2 className="h-6 w-6 text-green-500" />
          </div>
        ) : (
          <div className="space-y-3">
            <p className="text-center text-sm text-muted-foreground">
              How are you feeling right now?
            </p>
            <div className="grid grid-cols-5 gap-3">
              {Object.entries(moodEmojis).map(([value, { emoji, label, color, bgColor }]) => (
                <Tooltip key={value}>
                  <TooltipTrigger asChild>
                    <Button
                      variant="ghost"
                      size="lg"
                      onClick={() => handleQuickMoodLog(Number(value))}
                      disabled={isLogging}
                      className={`h-16 w-full p-0 ${bgColor} transition-all duration-200 hover:scale-105 focus:scale-105 group`}
                    >
                      <div className="text-center">
                        <div className="text-2xl mb-1 group-hover:scale-110 transition-transform duration-200">
                          {emoji}
                        </div>
                        <div className={`text-xs font-medium ${color}`}>{label}</div>
                      </div>
                    </Button>
                  </TooltipTrigger>
                  <TooltipContent>
                    <p>Log {label} mood</p>
                  </TooltipContent>
                </Tooltip>
              ))}
            </div>
            {isLogging && (
              <div className="text-center text-sm text-muted-foreground">Logging your mood...</div>
            )}
          </div>
        )}
      </CardContent>
    </Card>
  );
};

export default QuickMoodCheckIn;<|MERGE_RESOLUTION|>--- conflicted
+++ resolved
@@ -188,7 +188,6 @@
 
   // Default variant
   return (
-<<<<<<< HEAD
     <Card className={`calm-card ${
       isAnimating ? 'shadow-card' : ''
     } ${className}`}>
@@ -198,7 +197,6 @@
             <div className={`p-2 rounded-lg bg-primary/5 ${
               isAnimating ? 'bg-primary/10' : ''
             }`}>
-=======
     <Card
       className={`enhanced-card hover:shadow-medium transition-all duration-300 ${
         isAnimating ? 'scale-105 shadow-lg' : ''
@@ -212,7 +210,6 @@
                 isAnimating ? 'scale-110' : ''
               }`}
             >
->>>>>>> 0afd5087
               <Heart className="h-5 w-5 text-primary" />
             </div>
             {showTitle && (
