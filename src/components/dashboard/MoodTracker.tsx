--- conflicted
+++ resolved
@@ -101,17 +101,6 @@
   };
 
   return (
-<<<<<<< HEAD
-    <Card className={`calm-card ${
-      isAnimating ? 'shadow-card' : ''
-    }`}>
-      <CardHeader className="pb-4">
-        <div className="flex items-center justify-between">
-          <div className="flex items-center space-x-3">
-            <div className={`p-2 rounded-lg bg-primary/5 ${
-              isAnimating ? 'bg-primary/10' : ''
-            }`}>
-=======
     <Card
       className={`enhanced-card hover:shadow-medium transition-all duration-300 ${
         isAnimating ? 'scale-105 shadow-lg' : ''
@@ -125,7 +114,6 @@
                 isAnimating ? 'scale-110' : ''
               }`}
             >
->>>>>>> 0afd5087
               <Heart className="h-5 w-5 text-primary" />
             </div>
             <div>
