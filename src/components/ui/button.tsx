import * as React from 'react';
import { Slot } from '@radix-ui/react-slot';
import { cva, type VariantProps } from 'class-variance-authority';

import { cn } from '@/lib/utils';

const buttonVariants = cva(
<<<<<<< HEAD
  "inline-flex items-center justify-center gap-2 whitespace-nowrap rounded-md text-sm font-medium transition-colors duration-200 focus-visible:outline-none focus-visible:ring-2 focus-visible:ring-ring disabled:pointer-events-none disabled:opacity-50 [&_svg]:pointer-events-none [&_svg]:size-4 [&_svg]:shrink-0",
  {
    variants: {
      variant: {
        default: 
          "bg-primary text-primary-foreground hover:bg-primary/90 shadow-sm",
        destructive: 
          "bg-destructive text-destructive-foreground hover:bg-destructive/90 shadow-sm",
        outline: 
          "border border-input bg-background hover:bg-accent hover:text-accent-foreground shadow-sm",
        secondary: 
          "bg-secondary text-secondary-foreground hover:bg-secondary/80 shadow-sm",
        ghost: 
          "hover:bg-accent hover:text-accent-foreground",
        link: 
          "text-primary underline-offset-4 hover:underline",
      },
      size: {
        default: "h-10 px-4 py-2",
        sm: "h-9 px-3 text-xs",
        lg: "h-11 px-8",
        icon: "h-10 w-10",
=======
  'relative inline-flex items-center justify-center gap-2 whitespace-nowrap rounded-xl text-sm font-medium transition-all duration-300 ease-out focus-visible:outline-none focus-visible:ring-2 focus-visible:ring-ring focus-visible:ring-offset-2 disabled:pointer-events-none disabled:opacity-50 [&_svg]:pointer-events-none [&_svg]:size-4 [&_svg]:shrink-0 overflow-hidden',
  {
    variants: {
      variant: {
        default:
          'bg-gradient-to-r from-primary to-primary/90 text-primary-foreground shadow-premium hover:shadow-floating hover:scale-[1.02] hover:-translate-y-0.5 active:scale-[0.98] active:translate-y-0 before:absolute before:inset-0 before:bg-gradient-to-r before:from-white/20 before:to-transparent before:opacity-0 before:transition-opacity hover:before:opacity-100',
        destructive:
          'bg-gradient-to-r from-destructive to-destructive/90 text-destructive-foreground shadow-premium hover:shadow-floating hover:scale-[1.02] hover:-translate-y-0.5 active:scale-[0.98]',
        outline:
          'border-2 border-primary/20 bg-white/5 backdrop-blur-sm text-foreground shadow-glass-card hover:border-primary/40 hover:bg-white/10 hover:shadow-floating hover:scale-[1.02] active:scale-[0.98]',
        secondary:
          'bg-gradient-to-r from-secondary to-secondary/90 text-secondary-foreground shadow-premium hover:shadow-floating hover:scale-[1.02] hover:-translate-y-0.5 active:scale-[0.98]',
        ghost:
          'bg-transparent text-foreground hover:bg-white/10 hover:backdrop-blur-sm hover:shadow-glass-card hover:scale-[1.02] active:scale-[0.98] transition-all duration-200',
        link: 'text-primary underline-offset-4 hover:underline bg-transparent shadow-none hover:scale-[1.02] active:scale-[0.98]',
        hero: 'bg-gradient-to-r from-primary via-primary-light to-primary text-white shadow-premium hover:shadow-floating hover:scale-[1.05] hover:-translate-y-1 active:scale-[1.02] active:translate-y-0 font-semibold text-base before:absolute before:inset-0 before:bg-gradient-to-r before:from-white/20 before:to-transparent before:opacity-0 before:transition-opacity hover:before:opacity-100',
        trust:
          'bg-gradient-to-r from-trust to-trust/90 text-trust-foreground shadow-premium hover:shadow-floating hover:scale-[1.02] hover:-translate-y-0.5 active:scale-[0.98]',
        gentle:
          'bg-white/10 backdrop-blur-xl border border-white/20 text-foreground shadow-glass-card hover:bg-white/15 hover:border-white/30 hover:shadow-floating hover:scale-[1.02] active:scale-[0.98]',
        safety:
          'bg-gradient-to-r from-safety to-safety/90 text-safety-foreground shadow-premium hover:shadow-floating hover:scale-[1.02] hover:-translate-y-0.5 active:scale-[0.98]',
        calm: 'bg-gradient-to-r from-muted to-muted/90 text-muted-foreground shadow-glass-card hover:shadow-floating hover:scale-[1.02] active:scale-[0.98]',
        support:
          'bg-gradient-to-r from-gradient-wellness via-green-400 to-emerald-500 text-white shadow-premium hover:shadow-floating hover:scale-[1.02] hover:-translate-y-0.5 active:scale-[0.98] font-semibold',
        premium:
          'bg-gradient-to-r from-purple-500 via-blue-500 to-indigo-500 text-white shadow-premium hover:shadow-floating hover:scale-[1.02] hover:-translate-y-0.5 active:scale-[0.98] font-semibold before:absolute before:inset-0 before:bg-gradient-to-r before:from-white/20 before:to-transparent before:opacity-0 before:transition-opacity hover:before:opacity-100',
      },
      size: {
        default: 'h-11 px-6 py-3 text-sm',
        sm: 'h-9 px-4 py-2 text-xs rounded-lg',
        lg: 'h-14 px-10 py-4 text-lg rounded-2xl',
        xl: 'h-16 px-12 py-5 text-xl font-bold rounded-2xl',
        icon: 'h-11 w-11 rounded-xl',
>>>>>>> 0afd5087
      },
    },
    defaultVariants: {
      variant: 'default',
      size: 'default',
    },
  }
);

export interface ButtonProps
  extends React.ButtonHTMLAttributes<HTMLButtonElement>,
    VariantProps<typeof buttonVariants> {
  asChild?: boolean;
}

const Button = React.forwardRef<HTMLButtonElement, ButtonProps>(
  ({ className, variant, size, asChild = false, ...props }, ref) => {
    const Comp = asChild ? Slot : 'button';
    return (
      <Comp className={cn(buttonVariants({ variant, size, className }))} ref={ref} {...props} />
    );
  }
);
Button.displayName = 'Button';

export { Button, buttonVariants };<|MERGE_RESOLUTION|>--- conflicted
+++ resolved
@@ -5,30 +5,6 @@
 import { cn } from '@/lib/utils';
 
 const buttonVariants = cva(
-<<<<<<< HEAD
-  "inline-flex items-center justify-center gap-2 whitespace-nowrap rounded-md text-sm font-medium transition-colors duration-200 focus-visible:outline-none focus-visible:ring-2 focus-visible:ring-ring disabled:pointer-events-none disabled:opacity-50 [&_svg]:pointer-events-none [&_svg]:size-4 [&_svg]:shrink-0",
-  {
-    variants: {
-      variant: {
-        default: 
-          "bg-primary text-primary-foreground hover:bg-primary/90 shadow-sm",
-        destructive: 
-          "bg-destructive text-destructive-foreground hover:bg-destructive/90 shadow-sm",
-        outline: 
-          "border border-input bg-background hover:bg-accent hover:text-accent-foreground shadow-sm",
-        secondary: 
-          "bg-secondary text-secondary-foreground hover:bg-secondary/80 shadow-sm",
-        ghost: 
-          "hover:bg-accent hover:text-accent-foreground",
-        link: 
-          "text-primary underline-offset-4 hover:underline",
-      },
-      size: {
-        default: "h-10 px-4 py-2",
-        sm: "h-9 px-3 text-xs",
-        lg: "h-11 px-8",
-        icon: "h-10 w-10",
-=======
   'relative inline-flex items-center justify-center gap-2 whitespace-nowrap rounded-xl text-sm font-medium transition-all duration-300 ease-out focus-visible:outline-none focus-visible:ring-2 focus-visible:ring-ring focus-visible:ring-offset-2 disabled:pointer-events-none disabled:opacity-50 [&_svg]:pointer-events-none [&_svg]:size-4 [&_svg]:shrink-0 overflow-hidden',
   {
     variants: {
@@ -63,7 +39,6 @@
         lg: 'h-14 px-10 py-4 text-lg rounded-2xl',
         xl: 'h-16 px-12 py-5 text-xl font-bold rounded-2xl',
         icon: 'h-11 w-11 rounded-xl',
->>>>>>> 0afd5087
       },
     },
     defaultVariants: {
