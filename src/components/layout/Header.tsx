--- conflicted
+++ resolved
@@ -74,15 +74,9 @@
     <header className="sticky top-0 z-50 w-full border-b bg-background/80 backdrop-blur-sm shadow-subtle">
       <div className="container flex h-20 items-center px-6">
         {/* Logo */}
-<<<<<<< HEAD
-        <Link 
-          to="/" 
-          className="flex items-center space-x-3 mr-10 group gentle-transition gentle-hover"
-=======
         <Link
           to="/"
           className="flex items-center space-x-3 mr-10 group transition-all duration-300 hover:scale-105"
->>>>>>> 0afd5087
         >
           <div className="relative">
             <div className="p-2 rounded-lg bg-primary/10 border border-primary/20 group-hover:bg-primary/15 gentle-transition">
@@ -137,17 +131,6 @@
           {user ? (
             <DropdownMenu>
               <DropdownMenuTrigger asChild>
-<<<<<<< HEAD
-                <Button variant="ghost" className="relative h-12 w-12 rounded-lg bg-muted/50 hover:bg-muted gentle-transition">
-                  <User className="h-6 w-6" />
-                </Button>
-              </DropdownMenuTrigger>
-              <DropdownMenuContent className="w-64 bg-popover backdrop-blur-sm border-border shadow-card rounded-lg" align="end" forceMount>
-                <DropdownMenuLabel className="font-normal p-4">
-                  <div className="flex flex-col space-y-2">
-                    <p className="text-base font-semibold leading-none text-foreground">{user.name}</p>
-                    <p className="text-sm leading-none text-muted-foreground capitalize bg-primary/10 px-2 py-1 rounded-md inline-block w-fit">
-=======
                 <Button
                   variant="ghost"
                   className="relative h-12 w-12 rounded-2xl bg-white/5 hover:bg-white/10 backdrop-blur-sm border border-white/10 hover:border-white/20 hover:scale-105 transition-all duration-200 group"
@@ -166,64 +149,39 @@
                       {user.name}
                     </p>
                     <p className="text-sm leading-none text-muted-foreground capitalize bg-primary/10 px-2 py-1 rounded-lg inline-block w-fit">
->>>>>>> 0afd5087
                       {user.role}
                     </p>
                   </div>
                 </DropdownMenuLabel>
                 <DropdownMenuSeparator />
                 <DropdownMenuItem asChild>
-<<<<<<< HEAD
-                  <Link to="/app/profile" className="flex items-center p-3 rounded-lg hover:bg-accent focus:bg-accent gentle-transition">
-                    <User className="mr-3 h-5 w-5" />
-=======
                   <Link
                     to="/app/profile"
                     className="flex items-center p-3 rounded-xl hover:bg-white/10 transition-all duration-200 group"
                   >
                     <User className="mr-3 h-5 w-5 group-hover:scale-110 transition-transform duration-200" />
->>>>>>> 0afd5087
                     <span className="font-medium">Profile</span>
                   </Link>
                 </DropdownMenuItem>
                 <DropdownMenuItem asChild>
-<<<<<<< HEAD
-                  <Link to="/app/notifications" className="flex items-center p-3 rounded-lg hover:bg-accent focus:bg-accent gentle-transition">
-                    <Bell className="mr-3 h-5 w-5" />
-=======
                   <Link
                     to="/app/notifications"
                     className="flex items-center p-3 rounded-xl hover:bg-white/10 transition-all duration-200 group"
                   >
                     <Bell className="mr-3 h-5 w-5 group-hover:scale-110 transition-transform duration-200" />
->>>>>>> 0afd5087
                     <span className="font-medium">Notifications</span>
                   </Link>
                 </DropdownMenuItem>
                 <DropdownMenuItem asChild>
-<<<<<<< HEAD
-                  <Link to="/app/theme-settings" className="flex items-center p-3 rounded-lg hover:bg-accent focus:bg-accent gentle-transition">
-                    <Palette className="mr-3 h-5 w-5" />
-=======
                   <Link
                     to="/app/theme-settings"
                     className="flex items-center p-3 rounded-xl hover:bg-white/10 transition-all duration-200 group"
                   >
                     <Palette className="mr-3 h-5 w-5 group-hover:scale-110 transition-transform duration-200" />
->>>>>>> 0afd5087
                     <span className="font-medium">Theme & Reading</span>
                   </Link>
                 </DropdownMenuItem>
                 <DropdownMenuItem asChild>
-<<<<<<< HEAD
-                  <Link to="/app/settings" className="flex items-center p-3 rounded-lg hover:bg-accent focus:bg-accent gentle-transition">
-                    <Settings className="mr-3 h-5 w-5" />
-                    <span className="font-medium">Settings</span>
-                  </Link>
-                </DropdownMenuItem>
-                <DropdownMenuSeparator />
-                <DropdownMenuItem 
-=======
                   <Link
                     to="/app/settings"
                     className="flex items-center p-3 rounded-xl hover:bg-white/10 transition-all duration-200 group"
@@ -234,7 +192,6 @@
                 </DropdownMenuItem>
                 <DropdownMenuSeparator className="bg-white/10" />
                 <DropdownMenuItem
->>>>>>> 0afd5087
                   onClick={logout}
                   className="text-destructive hover:text-destructive-foreground hover:bg-destructive/10 p-3 rounded-lg gentle-transition"
                 >
@@ -244,10 +201,6 @@
               </DropdownMenuContent>
             </DropdownMenu>
           ) : (
-<<<<<<< HEAD
-            <Button asChild variant="default" size="lg" className="shadow-sm hover:shadow-card">
-              <Link to="/login" className="font-semibold">Get Started</Link>
-=======
             <Button
               asChild
               variant="premium"
@@ -257,7 +210,6 @@
               <Link to="/login" className="font-semibold">
                 Get Started
               </Link>
->>>>>>> 0afd5087
             </Button>
           )}
         </div>
@@ -274,13 +226,8 @@
                     key={item.name}
                     to={item.href}
                     onClick={() => setIsMobileMenuOpen(false)}
-<<<<<<< HEAD
-                    className="flex items-center space-x-3 px-4 py-3 rounded-lg text-base font-medium text-muted-foreground hover:text-primary hover:bg-accent gentle-transition fade-in"
-                    style={{animationDelay: `${index * 50}ms`}}
-=======
                     className="flex items-center space-x-3 px-4 py-3 rounded-2xl text-base font-medium text-muted-foreground hover:text-primary hover:bg-white/10 hover:backdrop-blur-sm transition-all duration-200 group animate-fade-in"
                     style={{ animationDelay: `${index * 50}ms` }}
->>>>>>> 0afd5087
                   >
                     <item.icon className="h-5 w-5" />
                     <span>{item.name}</span>
@@ -293,10 +240,6 @@
             ) : (
               <div className="flex flex-col space-y-4">
                 <ThemeToggle />
-<<<<<<< HEAD
-                <Button asChild variant="default" size="lg" className="w-full shadow-sm hover:shadow-card">
-                  <Link to="/login" onClick={() => setIsMobileMenuOpen(false)}>Get Started</Link>
-=======
                 <Button
                   asChild
                   variant="premium"
@@ -306,7 +249,6 @@
                   <Link to="/login" onClick={() => setIsMobileMenuOpen(false)}>
                     Get Started
                   </Link>
->>>>>>> 0afd5087
                 </Button>
               </div>
             )}
