--- conflicted
+++ resolved
@@ -27,54 +27,6 @@
 @layer base {
   :root {
     /* Font Family */
-<<<<<<< HEAD
-    --font-sans: 'SF Pro Display', -apple-system, BlinkMacSystemFont, 'Segoe UI', Roboto, 'Helvetica Neue', Arial, sans-serif;
-    
-    /* Simplified Calming Color Palette */
-    --background: 210 20% 98%;        /* Clean off-white */
-    --foreground: 210 15% 20%;        /* Soft charcoal */
-
-    /* Calming Primary - Soft Blue */
-    --primary: 210 60% 55%;           /* Calming blue */
-    --primary-foreground: 0 0% 100%;  /* White text on primary */
-    
-    /* Gentle Secondary - Sage Green */
-    --secondary: 150 30% 60%;         /* Soft sage green */
-    --secondary-foreground: 150 30% 15%; /* Dark green text */
-    
-    /* Minimal Accent - Warm Gray */
-    --accent: 30 10% 85%;             /* Warm light gray */
-    --accent-foreground: 30 10% 25%;  /* Dark warm gray text */
-
-    /* Simplified Neutral System */
-    --muted: 210 15% 95%;             /* Very light gray */
-    --muted-foreground: 210 10% 40%;  /* Medium gray */
-    --card: 210 20% 99%;              /* Almost white cards */
-    --card-foreground: 210 15% 20%;   /* Soft charcoal text */
-    --popover: 210 20% 99%;           /* Light popover */
-    --popover-foreground: 210 15% 20%; /* Soft charcoal text */
-
-    /* Minimal Interactive Elements */
-    --border: 210 15% 88%;            /* Soft border */
-    --input: 210 15% 96%;             /* Light input background */
-    --ring: 210 60% 55%;              /* Primary color for focus rings */
-
-    /* Essential Status Colors Only */
-    --success: 140 40% 55%;           /* Gentle green */
-    --warning: 35 60% 60%;            /* Soft amber */
-    --destructive: 0 50% 60%;         /* Soft red */
-    --destructive-foreground: 0 0% 100%;
-
-    /* Minimal Shadows Only */
-    --shadow-subtle: 0 1px 3px rgba(0, 0, 0, 0.08);
-    --shadow-card: 0 2px 8px rgba(0, 0, 0, 0.06);
-    --shadow-focus: 0 0 0 3px rgba(59, 130, 246, 0.15);
-
-    /* Calm Transitions */
-    --transition-gentle: all 0.2s ease;
-
-    /* Typography Scale - Simplified */
-=======
     --font-sans:
       'SF Pro Display', -apple-system, BlinkMacSystemFont, 'Segoe UI', Roboto, 'Helvetica Neue',
       Arial, sans-serif;
@@ -172,7 +124,6 @@
 
     /* Typography Scale */
     --font-size-xs: 0.75rem;
->>>>>>> 0afd5087
     --font-size-sm: 0.875rem;
     --font-size-base: 1rem;
     --font-size-lg: 1.125rem;
@@ -191,33 +142,6 @@
   }
 
   .dark {
-<<<<<<< HEAD
-    --background: 210 25% 10%;        /* Dark blue-gray background */
-    --foreground: 210 15% 85%;        /* Light text */
-
-    --primary: 210 60% 65%;           /* Lighter blue for dark mode */
-    --primary-foreground: 210 25% 10%; /* Dark background as text */
-
-    --secondary: 150 25% 55%;         /* Muted sage for dark mode */
-    --secondary-foreground: 150 25% 15%; /* Dark text */
-
-    --accent: 30 8% 20%;              /* Dark warm gray */
-    --accent-foreground: 30 8% 80%;   /* Light warm gray text */
-
-    --muted: 210 15% 15%;             /* Dark muted */
-    --muted-foreground: 210 10% 60%;  /* Light muted text */
-    --card: 210 20% 12%;              /* Dark card */
-    --card-foreground: 210 15% 85%;   /* Light text on card */
-    --popover: 210 20% 12%;           /* Dark popover */
-    --popover-foreground: 210 15% 85%; /* Light text on popover */
-
-    --border: 210 15% 20%;            /* Dark border */
-    --input: 210 15% 18%;             /* Dark input */
-    --ring: 210 60% 65%;              /* Primary color for focus rings */
-
-    --destructive: 0 50% 70%;         /* Softer destructive for dark */
-    --destructive-foreground: 0 0% 100%;
-=======
     --background: 200 25% 8%; /* Deep ocean dark background */
     --foreground: 200 15% 90%; /* Light cool text */
 
@@ -255,7 +179,6 @@
     /* Dark mode trust and safety colors */
     --trust: 200 55% 50%; /* Ocean blue trust for dark */
     --safety: 140 45% 45%; /* Forest green safety for dark */
->>>>>>> 0afd5087
   }
 }
 
@@ -269,14 +192,6 @@
     font-feature-settings: 'cv02', 'cv03', 'cv04', 'cv11';
   }
 
-<<<<<<< HEAD
-  /* Simplified Heading Styles */
-  h1, h2, h3, h4, h5, h6 {
-    color: hsl(var(--foreground));
-    font-weight: 600;
-    letter-spacing: -0.015em;
-    line-height: 1.3;
-=======
   /* Enhanced Heading Styles - Dark Blue Theme */
   h1,
   h2,
@@ -288,7 +203,6 @@
     font-weight: 700;
     letter-spacing: -0.025em;
     line-height: 1.2;
->>>>>>> 0afd5087
   }
 
   h1 {
@@ -344,11 +258,6 @@
     box-shadow: var(--shadow-focus);
   }
 
-<<<<<<< HEAD
-  /* Simplified button effects */
-  .btn-calm {
-    transition: var(--transition-gentle);
-=======
   @keyframes float {
     0%,
     100% {
@@ -363,7 +272,6 @@
     75% {
       transform: translateY(-30px) rotate(270deg);
     }
->>>>>>> 0afd5087
   }
 
   .btn-calm:hover {
