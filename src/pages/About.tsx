--- conflicted
+++ resolved
@@ -181,7 +181,6 @@
         </div>
       </section>
 
-<<<<<<< HEAD
   <ScrollFadeIn yOffset={24} delay={0.1}><section className="py-16 bg-gradient-aurora text-white dark:bg-gradient-to-br dark:from-primary/20 dark:via-transparent dark:to-accent/10">
           <div className="container mx-auto text-center">
             <div className="max-w-3xl mx-auto space-y-6">
@@ -198,20 +197,6 @@
                   <Link to="/login">Get Started</Link>
                 </Button>
               </div>
-=======
-      <section className="py-16 bg-gradient-aurora text-white">
-        <div className="container mx-auto text-center">
-          <div className="max-w-3xl mx-auto space-y-6">
-            <h3 className="text-2xl md:text-3xl font-bold">Ready to learn more or get help?</h3>
-            <p className="opacity-90">
-              We partner with universities to provide confidential, campus-tailored mental health
-              services.
-            </p>
-            <div className="flex justify-center gap-4">
-              <Button asChild className="text-white px-8 py-3 rounded-full">
-                <Link to="/login">Get Started</Link>
-              </Button>
->>>>>>> 8f1a792b
             </div>
           </div>
         </div>
