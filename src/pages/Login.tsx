--- conflicted
+++ resolved
@@ -186,7 +186,6 @@
                     </div>
                   </div>
 
-<<<<<<< HEAD
                 <div className="space-y-2">
                   <Label htmlFor="password">Password</Label>
                   <div className="relative">
@@ -212,22 +211,8 @@
                         <EyeIcon className="h-4 w-4 text-muted-foreground" />
                       )}
                     </button>
-=======
-                  <div className="space-y-2">
-                    <Label htmlFor="password">Password</Label>
-                    <div className="relative">
-                      <Lock className="absolute left-3 top-3 h-4 w-4 text-muted-foreground" />
-                      <Input
-                        id="password"
-                        type="password"
-                        placeholder="Enter your password"
-                        value={credentials.password}
-                        onChange={(e) => setCredentials({ ...credentials, password: e.target.value })}
-                        className="pl-10"
-                        required
-                      />
-                    </div>
                   </div>
+                </div>
 
                   <Button
                     type="submit"
@@ -252,7 +237,6 @@
                     <p>
                       <strong>Admin:</strong> admin@mindbuddy.com / admin123
                     </p>
->>>>>>> 03c28d8f
                   </div>
                 </div>
 
