import { useState, useMemo, useEffect } from 'react';
import { Button } from '@/components/ui/button';
import { Card, CardContent, CardDescription, CardHeader, CardTitle } from '@/components/ui/card';
import { Badge } from '@/components/ui/badge';
import { Tabs, TabsContent, TabsList, TabsTrigger } from '@/components/ui/tabs';
import { Input } from '@/components/ui/input';
import {
  Select,
  SelectContent,
  SelectItem,
  SelectTrigger,
  SelectValue,
} from '@/components/ui/select';
import ReadingModeButton from '@/components/ui/reading-mode-button';
import { useTheme } from '@/contexts/ThemeContext';
import {
  BookOpen,
  Play,
  Volume2,
  Download,
  Search,
  Clock,
  Users,
  Heart,
  Brain,
  Moon,
  Coffee,
  Zap,
  Filter,
  Phone,
  Globe,
  Star,
  Tag,
  ChevronDown,
  X,
  ArrowUpDown,
  Grid,
  List,
  Bookmark,
  Share2,
} from 'lucide-react';

// Enhanced language support
const languages = {
  english: { name: 'English', icon: '🇺🇸', code: 'en' },
  hindi: { name: 'हिंदी', icon: '🇮🇳', code: 'hi' },
  spanish: { name: 'Español', icon: '🇪🇸', code: 'es' },
  tamil: { name: 'தமிழ்', icon: '🇮🇳', code: 'ta' },
  bengali: { name: 'বাংলা', icon: '🇧🇩', code: 'bn' },
  urdu: { name: 'اردو', icon: '🇵🇰', code: 'ur' },
  gujarati: { name: 'ગુજરાતી', icon: '🇮🇳', code: 'gu' },
  marathi: { name: 'मराठी', icon: '🇮🇳', code: 'mr' },
  french: { name: 'Français', icon: '🇫🇷', code: 'fr' },
  german: { name: 'Deutsch', icon: '🇩🇪', code: 'de' },
  portuguese: { name: 'Português', icon: '🇵🇹', code: 'pt' },
  chinese: { name: '中文', icon: '🇨🇳', code: 'zh' },
  arabic: { name: 'العربية', icon: '🇸🇦', code: 'ar' },
};

// Enhanced categories with multi-language labels
const categories = {
  all: {
    en: 'All Resources',
    hi: 'सभी संसाधन',
    es: 'Todos los Recursos',
    ta: 'அனைத்து வளங்கள்',
    color: 'bg-blue-100 text-blue-800',
    icon: BookOpen,
  },
  stress: {
    en: 'Stress Management',
    hi: 'तनाव प्रबंधन',
    es: 'Manejo del Estrés',
    ta: 'மன அழுத்த மேலாண்மை',
    color: 'bg-red-100 text-red-800',
    icon: Heart,
  },
  mindfulness: {
    en: 'Mindfulness & Meditation',
    hi: 'ध्यान और सचेतता',
    es: 'Mindfulness y Meditación',
    ta: 'மனநிறைவு மற்றும் தியானம்',
    color: 'bg-purple-100 text-purple-800',
    icon: Brain,
  },
  sleep: {
    en: 'Sleep Health',
    hi: 'नींद की स्वास्थ्य',
    es: 'Salud del Sueño',
    ta: 'தூக்க ஆரோக்கியம்',
    color: 'bg-indigo-100 text-indigo-800',
    icon: Moon,
  },
  anxiety: {
    en: 'Anxiety & Panic',
    hi: 'चिंता और घबराहट',
    es: 'Ansiedad y Pánico',
    ta: 'கவலை மற்றும் பீதி',
    color: 'bg-orange-100 text-orange-800',
    icon: Zap,
  },
  depression: {
    en: 'Depression Support',
    hi: 'अवसाद सहायता',
    es: 'Apoyo para la Depresión',
    ta: 'மன அழுத்தத்திற்கான ஆதரவு',
    color: 'bg-blue-200 text-black dark:text-white',
    icon: Heart,
  },
  study: {
    en: 'Study Skills',
    hi: 'अध्ययन कौशल',
    es: 'Habilidades de Estudio',
    ta: 'படிப்பு திறன்கள்',
    color: 'bg-green-100 text-green-800',
    icon: Coffee,
  },
  trauma: {
    en: 'Trauma Recovery',
    hi: 'आघात से उबरना',
    es: 'Recuperación del Trauma',
    ta: 'அதிர்ச்சியிலிருந்து மீட்சி',
    color: 'bg-pink-100 text-pink-800',
    icon: Heart,
  },
  relationships: {
    en: 'Relationships',
    hi: 'रिश्ते',
    es: 'Relaciones',
    ta: 'உறவுகள்',
    color: 'bg-teal-100 text-teal-800',
    icon: Users,
  },
  crisis: {
    en: 'Crisis Resources',
    hi: 'संकट संसाधन',
    es: 'Recursos de Crisis',
    ta: 'நெருக்கடி வளங்கள்',
    color: 'bg-red-100 text-red-800',
    icon: Phone,
  },
};

interface Resource {
  id: string;
  title: string;
  description: string;
  type: 'article' | 'video' | 'audio' | 'tool' | 'pdf';
  category: keyof typeof categories;
  duration?: string;
  difficulty: 'beginner' | 'intermediate' | 'advanced';
  language: keyof typeof languages;
  thumbnail?: string;
  views?: number;
  rating?: number;
  url?: string;
  downloadUrl?: string;
  author?: string;
  publishedDate?: string;
  tags?: string[];
  isBookmarked?: boolean;
  culturalContext?: string;
  accessibilityFeatures?: string[];
}

const mockResources: Resource[] = [
  // Stress Management Resources
  {
    id: '1',
    title: 'Deep Breathing for Exam Anxiety',
    description:
      'Learn the 4-7-8 breathing technique specifically designed for Indian students to calm pre-exam nerves and improve focus during competitive exams.',
    type: 'video',
    category: 'anxiety',
    duration: '8 min',
    difficulty: 'beginner',
    language: 'english',
    views: 15247,
    rating: 4.8,
    url: 'https://www.youtube.com/watch?v=YRPh_GaiL8s',
    author: 'Dr. Priya Sharma, Clinical Psychologist',
    publishedDate: '2024-08-15',
    tags: ['breathing', 'exam-stress', 'anxiety-relief'],
  },
  {
    id: '2',
    title: 'प्रगतिशील मांसपेशी विश्राम (Progressive Muscle Relaxation)',
    description:
      'हिंदी में शारीरिक तनाव मुक्त करने और गहरी विश्राम को बढ़ावा देने के लिए ऑडियो गाइड। भारतीय संस्कृति के अनुकूल तकनीकें।',
    type: 'audio',
    category: 'stress',
    duration: '15 min',
    difficulty: 'beginner',
    language: 'hindi',
    views: 8924,
    rating: 4.9,
    url: 'https://open.spotify.com/episode/4rOtJKE7VcBXq9b2X8sT6h',
    downloadUrl: '/audio/pmr-hindi.mp3',
    author: 'डॉ. अर्जुन पटेल',
    publishedDate: '2024-09-01',
    tags: ['तनाव-मुक्ति', 'विश्राम', 'मांसपेशी'],
  },
  {
    id: '3',
    title: 'Sleep Hygiene for Indian Students',
    description:
      'Evidence-based strategies to improve sleep quality considering Indian lifestyle, late-night study culture, and family dynamics. Includes tips for hostels and shared rooms.',
    type: 'article',
    category: 'sleep',
    duration: '7 min read',
    difficulty: 'beginner',
    language: 'english',
    views: 12134,
    rating: 4.7,
    url: 'https://www.sleepfoundation.org/how-sleep-works/sleep-hygiene-tips',
    downloadUrl: '/pdfs/sleep-hygiene-indian-students.pdf',
    author: 'Dr. Kavita Menon, Sleep Specialist',
    publishedDate: '2024-08-20',
    tags: ['sleep', 'student-life', 'hostel-life'],
  },
  {
    id: '4',
    title: 'Mindful Study Planner & Pomodoro Timer',
    description:
      'Interactive web tool designed for Indian academic calendar. Plan focused study sessions with built-in mindfulness breaks, exam countdown, and stress monitoring.',
    type: 'tool',
    category: 'study',
    difficulty: 'intermediate',
    language: 'english',
    views: 5672,
    rating: 4.6,
    url: 'https://pomofocus.io/',
    author: 'Mind Buddy Team',
    publishedDate: '2024-09-10',
    tags: ['productivity', 'study-planning', 'mindfulness'],
  },
  {
    id: '5',
    title: 'JEE/NEET Stress Management Guide',
    description:
      'Comprehensive PDF guide specifically for competitive exam aspirants. Covers managing parental pressure, peer comparison, and maintaining mental health during preparation.',
    type: 'pdf',
    category: 'anxiety',
    duration: '25 min read',
    difficulty: 'intermediate',
    language: 'english',
    views: 18765,
    rating: 4.9,
    url: 'https://www.apa.org/topics/stress/manage',
    downloadUrl: '/pdfs/competitive-exam-stress-management.pdf',
    author: 'Dr. Rajesh Kumar & Dr. Sneha Joshi',
    publishedDate: '2024-07-15',
    tags: ['competitive-exams', 'parental-pressure', 'academic-stress'],
  },
  {
    id: '6',
    title: 'Depression Awareness in Indian Context',
    description:
      'Understanding depression symptoms, cultural stigma, and when to seek help. Addresses misconceptions common in Indian families and provides practical coping strategies.',
    type: 'video',
    category: 'depression',
    duration: '18 min',
    difficulty: 'intermediate',
    language: 'english',
    views: 9876,
    rating: 4.8,
    url: 'https://www.youtube.com/watch?v=z-IR48Mb3W0',
    author: 'Dr. Priya Sharma',
    publishedDate: '2024-08-30',
    tags: ['depression', 'mental-health-awareness', 'cultural-context'],
  },
  {
    id: '7',
    title: 'Yoga Nidra for Deep Relaxation',
    description:
      'Traditional Indian relaxation technique combining mindfulness with yogic practices. Perfect for students dealing with academic pressure and sleep issues.',
    type: 'audio',
    category: 'mindfulness',
    duration: '30 min',
    difficulty: 'beginner',
    language: 'english',
    views: 7432,
    rating: 4.7,
    url: 'https://www.youtube.com/watch?v=M0u9GST_j3s',
    downloadUrl: '/audio/yoga-nidra-students.mp3',
    author: 'Yogacharya Ramesh Sharma',
    publishedDate: '2024-08-25',
    tags: ['yoga', 'relaxation', 'traditional-healing'],
  },
  {
    id: '8',
    title: 'তনাব মোকাবেলার কৌশল (Stress Management Techniques)',
    description:
      'Bengali language guide for stress management incorporating Bengali cultural values and family dynamics. Practical techniques for students and working professionals.',
    type: 'article',
    category: 'stress',
    duration: '10 min read',
    difficulty: 'beginner',
    language: 'bengali',
    views: 3456,
    rating: 4.6,
    url: 'https://example.com/bengali-stress-guide',
    downloadUrl: '/pdfs/stress-management-bengali.pdf',
    author: 'ডঃ সুমিত্রা বসু',
    publishedDate: '2024-09-05',
    tags: ['তনাব', 'মানসিক-স্বাস্থ্য', 'বাঙালি-সংস্কৃতি'],
  },
  {
    id: '9',
    title: 'Digital Detox for Mental Health',
    description:
      'How to manage social media addiction, reduce screen time, and create healthy boundaries with technology. Essential for Gen Z mental health.',
    type: 'tool',
    category: 'anxiety',
    difficulty: 'intermediate',
    language: 'english',
    views: 6789,
    rating: 4.5,
    url: 'https://freedom.to/',
    author: 'Dr. Kavita Menon',
    publishedDate: '2024-09-12',
    tags: ['digital-wellness', 'social-media', 'technology-balance'],
  },
  {
    id: '10',
    title: 'Relationship Counseling for Indian Couples',
    description:
      'Navigate relationship challenges in the context of Indian family structures, arranged marriages, and cultural expectations. Communication techniques and conflict resolution.',
    type: 'video',
    category: 'relationships',
    duration: '22 min',
    difficulty: 'advanced',
    language: 'english',
    views: 4321,
    rating: 4.7,
    url: 'https://www.youtube.com/watch?v=example',
    author: 'Dr. Rajesh Kumar, Marriage Therapist',
    publishedDate: '2024-08-18',
    tags: ['relationships', 'marriage', 'family-dynamics'],
  },
  {
    id: '11',
    title: 'PTSD Recovery Resources',
    description:
      'Trauma-informed healing approaches combining Western therapy with Indian spiritual practices. Safe space information and emergency resources.',
    type: 'article',
    category: 'trauma',
    duration: '15 min read',
    difficulty: 'advanced',
    language: 'english',
    views: 2134,
    rating: 4.9,
    url: 'https://www.ptsd.va.gov/understand/what/index.asp',
    downloadUrl: '/pdfs/trauma-recovery-guide.pdf',
    author: 'Dr. Kavita Menon, Trauma Specialist',
    publishedDate: '2024-07-30',
    tags: ['trauma', 'ptsd', 'recovery', 'healing'],
  },
  {
    id: '12',
    title: 'தமிழ் மனநல வழிகாட்டி (Tamil Mental Health Guide)',
    description:
      'Tamil language comprehensive mental health guide covering anxiety, depression, and stress management with cultural sensitivity for Tamil-speaking communities.',
    type: 'pdf',
    category: 'anxiety',
    duration: '20 min read',
    difficulty: 'beginner',
    language: 'tamil',
    views: 1876,
    rating: 4.8,
    url: 'https://example.com/tamil-mental-health',
    downloadUrl: '/pdfs/tamil-mental-health-guide.pdf',
    author: 'டாக்டர் கமலா சுந்தரம்',
    publishedDate: '2024-08-12',
    tags: ['மனநலம்', 'தமிழ்', 'கவலை'],
  },
  {
    id: '13',
    title: 'Mindfulness Meditation for Beginners',
    description:
      'Start your mindfulness journey with simple 5-minute daily practices. Includes guided meditations in English and Hindi for Indian practitioners.',
    type: 'audio',
    category: 'mindfulness',
    duration: '45 min',
    difficulty: 'beginner',
    language: 'english',
    views: 11234,
    rating: 4.6,
    url: 'https://www.headspace.com/meditation/mindfulness',
    downloadUrl: '/audio/mindfulness-beginners.mp3',
    author: 'Mind Buddy Meditation Team',
    publishedDate: '2024-09-01',
    tags: ['meditation', 'mindfulness', 'beginners'],
  },
  {
    id: '14',
    title: 'Academic Burnout Prevention Toolkit',
    description:
      'Early warning signs, prevention strategies, and recovery techniques for students experiencing academic burnout. Includes self-assessment tools and action plans.',
    type: 'tool',
    category: 'stress',
    difficulty: 'intermediate',
    language: 'english',
    views: 8765,
    rating: 4.7,
    url: 'https://burnout-assessment.vercel.app/',
    author: 'Dr. Sneha Joshi',
    publishedDate: '2024-08-28',
    tags: ['burnout', 'academic-stress', 'prevention'],
  },
  {
    id: '15',
    title: 'Crisis Support & Emergency Resources',
    description:
      'Comprehensive list of mental health crisis support resources in India. Includes helpline numbers, online chat services, and immediate safety planning.',
    type: 'article',
    category: 'depression',
    duration: '5 min read',
    difficulty: 'beginner',
    language: 'english',
    views: 15432,
    rating: 5.0,
    url: 'https://www.who.int/news-room/fact-sheets/detail/mental-disorders',
    downloadUrl: '/pdfs/crisis-support-resources-india.pdf',
    author: 'Mind Buddy Crisis Team',
    publishedDate: '2024-09-15',
    tags: ['crisis', 'emergency', 'support', 'helpline'],
  },
];

const Resources = () => {
  const { settings } = useTheme();
  const [searchQuery, setSearchQuery] = useState('');
  const [selectedCategory, setSelectedCategory] = useState<keyof typeof categories>('all');
  const [selectedLanguage, setSelectedLanguage] = useState<keyof typeof languages | 'all'>('all');
  const [selectedDifficulty, setSelectedDifficulty] = useState<
    'all' | 'beginner' | 'intermediate' | 'advanced'
  >('all');
  const [selectedType, setSelectedType] = useState<
    'all' | 'article' | 'video' | 'audio' | 'tool' | 'pdf'
  >('all');
  const [sortBy, setSortBy] = useState<'relevance' | 'popularity' | 'rating' | 'recent'>(
    'relevance'
  );
  const [viewMode, setViewMode] = useState<'grid' | 'list'>('grid');
  const [bookmarkedOnly, setBookmarkedOnly] = useState(false);
  const [currentLanguageContext, setCurrentLanguageContext] =
    useState<keyof typeof languages>('english');

  // Reading mode classes
  const readingModeClasses = settings.readingMode?.enabled
    ? [
        'reading-mode',
        settings.readingMode.backgroundColor && `${settings.readingMode.backgroundColor}-bg`,
        settings.readingMode.contrast === 'high' && 'reading-high-contrast',
        settings.readingMode.warmColors && 'reading-warm-colors',
        settings.readingMode.reducedMotion && 'reading-reduced-motion',
        settings.readingMode.fontFamily && `font-${settings.readingMode.fontFamily}`,
        settings.readingMode.fontSize && `text-${settings.readingMode.fontSize}`,
        settings.readingMode.lineHeight && `leading-${settings.readingMode.lineHeight}`,
      ]
        .filter(Boolean)
        .join(' ')
    : '';

  // Enhanced filtering and search
  const filteredResources = useMemo(() => {
    const filtered = mockResources.filter((resource) => {
      const matchesSearch =
        resource.title.toLowerCase().includes(searchQuery.toLowerCase()) ||
        resource.description.toLowerCase().includes(searchQuery.toLowerCase()) ||
        resource.tags?.some((tag) => tag.toLowerCase().includes(searchQuery.toLowerCase()));

      const matchesCategory = selectedCategory === 'all' || resource.category === selectedCategory;
      const matchesLanguage = selectedLanguage === 'all' || resource.language === selectedLanguage;
      const matchesDifficulty =
        selectedDifficulty === 'all' || resource.difficulty === selectedDifficulty;
      const matchesType = selectedType === 'all' || resource.type === selectedType;
      const matchesBookmark = !bookmarkedOnly || resource.isBookmarked;

      return (
        matchesSearch &&
        matchesCategory &&
        matchesLanguage &&
        matchesDifficulty &&
        matchesType &&
        matchesBookmark
      );
    });

    // Sort results
    switch (sortBy) {
      case 'popularity':
        filtered.sort((a, b) => (b.views || 0) - (a.views || 0));
        break;
      case 'rating':
        filtered.sort((a, b) => (b.rating || 0) - (a.rating || 0));
        break;
      case 'recent':
        filtered.sort(
          (a, b) =>
            new Date(b.publishedDate || '').getTime() - new Date(a.publishedDate || '').getTime()
        );
        break;
      default:
        // Keep original order for relevance
        break;
    }

    return filtered;
  }, [
    searchQuery,
    selectedCategory,
    selectedLanguage,
    selectedDifficulty,
    selectedType,
    sortBy,
    bookmarkedOnly,
  ]);

  const toggleBookmark = (resourceId: string) => {
    // In a real app, this would update the backend
    const resourceIndex = mockResources.findIndex((r) => r.id === resourceId);
    if (resourceIndex !== -1) {
      mockResources[resourceIndex].isBookmarked = !mockResources[resourceIndex].isBookmarked;
    }
  };

  const shareResource = (resource: Resource) => {
    if (navigator.share) {
      navigator.share({
        title: resource.title,
        text: resource.description,
        url: resource.url || window.location.href,
      });
    } else {
      // Fallback to clipboard
      navigator.clipboard.writeText(`${resource.title}: ${resource.url || window.location.href}`);
    }
  };

  const getTypeIcon = (type: string) => {
    switch (type) {
      case 'video':
        return Play;
      case 'audio':
        return Volume2;
      case 'article':
        return BookOpen;
      case 'tool':
        return Zap;
      case 'pdf':
        return Download;
      default:
        return BookOpen;
    }
  };

  const getTypeColor = (type: string) => {
    switch (type) {
      case 'video':
        return 'bg-severity-high text-white';
      case 'audio':
        return 'bg-severity-medium text-white';
      case 'article':
        return 'bg-primary text-primary-foreground';
      case 'tool':
        return 'bg-secondary text-secondary-foreground';
      case 'pdf':
        return 'bg-severity-low text-white';
      default:
        return 'bg-muted text-muted-foreground';
    }
  };

  const getDifficultyColor = (difficulty: string) => {
    switch (difficulty) {
      case 'beginner':
        return 'bg-severity-low text-white';
      case 'intermediate':
        return 'bg-severity-medium text-white';
      case 'advanced':
        return 'bg-severity-high text-white';
      default:
        return 'bg-muted text-muted-foreground';
    }
  };

  return (
    <div className={`container mx-auto px-4 py-8 space-y-8 ${readingModeClasses} overflow-hidden`}>
      {/* Header */}
      <div className="text-center space-y-4 relative">
        <div className="absolute top-0 right-0">
          <ReadingModeButton />
        </div>
        <h1 className="text-4xl font-bold bg-gradient-to-r from-primary to-secondary bg-clip-text text-transparent">
          Psychoeducational Resources
        </h1>
        <p className="text-lg text-muted-foreground max-w-2xl mx-auto reading-content">
          Evidence-based resources to support your mental health journey. All content is reviewed by
          licensed professionals.
        </p>
      </div>

      {/* Search & Filters */}
      <Card className="shadow-soft">
        <CardHeader>
          <CardTitle className="flex items-center space-x-2">
            <Filter className="h-5 w-5" />
            <span>Find Resources</span>
          </CardTitle>
        </CardHeader>
        <CardContent className="space-y-4">
          {/* Search Bar */}
          <div className="relative">
            <Search className="absolute left-3 top-3 h-4 w-4 text-muted-foreground" />
            <Input
              placeholder="Search resources..."
              value={searchQuery}
              onChange={(e) => setSearchQuery(e.target.value)}
              className="pl-10"
            />
          </div>

          {/* Filter Tabs */}
          <Tabs defaultValue="category" className="w-full">
            <TabsList className="grid w-full grid-cols-3">
              <TabsTrigger value="category">Category</TabsTrigger>
              <TabsTrigger value="type">Type</TabsTrigger>
              <TabsTrigger value="language">Language</TabsTrigger>
            </TabsList>

            <TabsContent value="category" className="mt-4">
              <div className="flex flex-wrap gap-2">
                {Object.entries(categories).map(([key, category]) => (
                  <Button
                    key={key}
                    variant={selectedCategory === key ? 'default' : 'outline'}
                    size="sm"
                    onClick={() => setSelectedCategory(key as keyof typeof categories)}
                    className={`flex items-center space-x-1 ${category.color.replace('bg-', 'hover:bg-')}`}
                  >
                    <category.icon className="h-4 w-4" />
                    <span>{category[currentLanguageContext] || category.en}</span>
                  </Button>
                ))}
              </div>
            </TabsContent>

            <TabsContent value="type" className="mt-4">
              <div className="flex flex-wrap gap-2">
                {(['all', 'article', 'video', 'audio', 'tool', 'pdf'] as const).map((type) => (
                  <Button
                    key={type}
                    variant={selectedType === type ? 'default' : 'outline'}
                    size="sm"
                    onClick={() => setSelectedType(type)}
                    className="capitalize"
                  >
                    {type === 'all' ? 'All Types' : type === 'pdf' ? 'PDF Documents' : type}
                  </Button>
                ))}
              </div>
            </TabsContent>

            <TabsContent value="language" className="mt-4">
              <div className="flex flex-wrap gap-2">
                {(['all', ...Object.keys(languages)] as const).map((language) => (
                  <Button
                    key={language}
                    variant={selectedLanguage === language ? 'default' : 'outline'}
                    size="sm"
                    onClick={() => setSelectedLanguage(language as typeof selectedLanguage)}
                    className="flex items-center space-x-1"
                  >
                    {language === 'all' ? (
                      <span>All Languages</span>
                    ) : (
                      <>
                        <span>{languages[language as keyof typeof languages]?.icon}</span>
                        <span>{languages[language as keyof typeof languages]?.name}</span>
                      </>
                    )}
                  </Button>
                ))}
              </div>
            </TabsContent>
          </Tabs>
        </CardContent>
      </Card>

      {/* Results Summary */}
      <div className="flex items-center justify-between">
        <p className="text-muted-foreground">
          Showing {filteredResources.length} of {mockResources.length} resources
        </p>
        <Button
          variant="outline"
          size="sm"
          onClick={() => {
            // Generate a comprehensive PDF with all resources
            const resourceList = filteredResources
              .map(
                (r) =>
                  `${r.title}\n${r.description}\nType: ${r.type} | Duration: ${r.duration} | Language: ${r.language}\nAuthor: ${r.author || 'N/A'}\nURL: ${r.url || 'N/A'}\n---\n`
              )
              .join('\n');

            const blob = new Blob([`Mind Buddy Resources Collection\n\n${resourceList}`], {
              type: 'text/plain',
            });
            const link = document.createElement('a');
            link.href = URL.createObjectURL(blob);
            link.download = 'mind-buddy-resources.txt';
            document.body.appendChild(link);
            link.click();
            document.body.removeChild(link);
            URL.revokeObjectURL(link.href);
          }}
        >
          <Download className="h-4 w-4 mr-2" />
          Export Resources
        </Button>
      </div>

<<<<<<< HEAD
              {/* Filter Tabs */}
              <Tabs defaultValue="category" className="w-full">
                <TabsList className="grid w-full grid-cols-3">
                  <TabsTrigger value="category">Category</TabsTrigger>
                  <TabsTrigger value="type">Type</TabsTrigger>
                  <TabsTrigger value="language">Language</TabsTrigger>
                </TabsList>

                <TabsContent value="category" className="mt-4">
                  <div className="flex flex-wrap gap-2">
                    {Object.entries(categories).map(([key, category]) => {
                      const noHover = ['stress', 'anxiety', 'study', 'crisis'].includes(key);
                      const hoverClasses = noHover
                        ? ''
                        : `${category.color.replace('bg-', 'hover:bg-')} ${category.color.replace('bg-', 'dark:hover:bg-')}`;

                      return (
                        <Button
                          key={key}
                          variant={selectedCategory === key ? 'default' : 'outline'}
                          size="sm"
                          onClick={() => setSelectedCategory(key as keyof typeof categories)}
                          className={`flex items-center space-x-1 text-sm text-foreground dark:text-white ${hoverClasses}`}
                        >
                          <category.icon className="h-4 w-4 text-muted-foreground dark:text-white" />
                          <span>{category[currentLanguageContext] || category.en}</span>
                        </Button>
                      );
                    })}
                  </div>
                </TabsContent>

                <TabsContent value="type" className="mt-4">
                  <div className="flex flex-wrap gap-2">
                    {(['all', 'article', 'video', 'audio', 'tool', 'pdf'] as const).map((type) => (
                      <Button
                        key={type}
                        variant={selectedType === type ? 'default' : 'outline'}
                        size="sm"
                        onClick={() => setSelectedType(type)}
                        className="capitalize text-foreground dark:text-white"
                      >
                        {type === 'all' ? 'All Types' : type === 'pdf' ? 'PDF Documents' : type}
                      </Button>
                    ))}
                  </div>
                </TabsContent>

                <TabsContent value="language" className="mt-4">
                  <div className="flex flex-wrap gap-2">
                    {(['all', ...Object.keys(languages)] as const).map((language) => (
                      <Button
                        key={language}
                        variant={selectedLanguage === language ? 'default' : 'outline'}
                        size="sm"
                        onClick={() => setSelectedLanguage(language as typeof selectedLanguage)}
                        className="flex items-center space-x-1 text-foreground dark:text-white"
                      >
                        {language === 'all' ? (
                          <span>All Languages</span>
                        ) : (
                          <>
                            <span className="text-sm">{languages[language as keyof typeof languages]?.icon}</span>
                            <span>{languages[language as keyof typeof languages]?.name}</span>
                          </>
                        )}
                      </Button>
                    ))}
                  </div>
                </TabsContent>
              </Tabs>
            </CardContent>
          </Card>
        </ScrollFadeIn>

        {/* Results Summary */}
        <ScrollFadeIn yOffset={24} delay={0.1}>
          <div className="flex items-center justify-between">
            <p className="text-muted-foreground">
              Showing {filteredResources.length} of {mockResources.length} resources
            </p>
            <Button
              variant="outline"
              size="sm"
              onClick={() => {
                // Generate a comprehensive PDF with all resources
                const resourceList = filteredResources
                  .map(
                    (r) =>
                      `${r.title}\n${r.description}\nType: ${r.type} | Duration: ${r.duration} | Language: ${r.language}\nAuthor: ${r.author || 'N/A'}\nURL: ${r.url || 'N/A'}\n---\n`
                  )
                  .join('\n');

                const blob = new Blob([`Mind Buddy Resources Collection\n\n${resourceList}`], {
                  type: 'text/plain',
                });
                const link = document.createElement('a');
                link.href = URL.createObjectURL(blob);
                link.download = 'mind-buddy-resources.txt';
                document.body.appendChild(link);
                link.click();
                document.body.removeChild(link);
                URL.revokeObjectURL(link.href);
              }}
            >
              <Download className="h-4 w-4 mr-2" />
              Export Resources
            </Button>
          </div>
        </ScrollFadeIn>

        {/* Resource Grid */}
        <div className="grid grid-cols-1 md:grid-cols-2 lg:grid-cols-3 gap-6">
          {filteredResources.map((resource, idx) => {
            const TypeIcon = getTypeIcon(resource.type);
            return (
              <ScrollFadeIn key={resource.id} delay={0.05 * idx}>
                <Card
                  key={resource.id}
                  className="group hover:shadow-medium transition-all duration-300 hover:scale-[1.02]"
                >
                  <CardHeader className="space-y-3">
                    <div className="flex items-start justify-between">
                      <div className="flex items-center space-x-2">
                        <div className={`p-2 rounded-md ${getTypeColor(resource.type)}`}>
                          <TypeIcon className="h-4 w-4" />
                        </div>
                        <Badge
                          variant="secondary"
                          className={`${categories[resource.category]?.color} flex items-center space-x-1`}
                        >
                          {(() => {
                            const CategoryIcon = categories[resource.category]?.icon || BookOpen;
                            return <CategoryIcon className="h-3 w-3" />;
                          })()}
                          <span>
                            {categories[resource.category]?.[currentLanguageContext] ||
                              categories[resource.category]?.en}
                          </span>
                        </Badge>
                        <Badge variant="secondary" className={getDifficultyColor(resource.difficulty)}>
                          {resource.difficulty}
                        </Badge>
                        <Badge variant="outline" className="flex items-center space-x-1">
                          <span>{languages[resource.language]?.icon}</span>
                          <span className="text-xs">{languages[resource.language]?.name}</span>
                        </Badge>
                        <Button
                          variant="ghost"
                          size="icon"
                          className="h-6 w-6 opacity-0 group-hover:opacity-100 transition-opacity"
                          onClick={() => toggleBookmark(resource.id)}
                          title={resource.isBookmarked ? 'Remove bookmark' : 'Add bookmark'}
                        >
                          <Bookmark
                            className={`h-3 w-3 ${resource.isBookmarked ? 'fill-current text-primary' : 'text-muted-foreground'}`}
                          />
                        </Button>
                        <Button
                          variant="ghost"
                          size="icon"
                          className="h-6 w-6 opacity-0 group-hover:opacity-100 transition-opacity"
                          onClick={() => shareResource(resource)}
                          title="Share resource"
                        >
                          <Share2 className="h-3 w-3 text-muted-foreground" />
                        </Button>
                      </div>
=======
      {/* Resource Grid */}
      <div className="grid grid-cols-1 md:grid-cols-2 lg:grid-cols-3 gap-6">
        {filteredResources.map((resource) => {
          const TypeIcon = getTypeIcon(resource.type);

          return (
            <Card
              key={resource.id}
              className="group hover:shadow-medium transition-all duration-300 hover:scale-[1.02]"
            >
              <CardHeader className="space-y-3">
                <div className="flex items-start justify-between">
                  <div className="flex items-center space-x-2">
                    <div className={`p-2 rounded-md ${getTypeColor(resource.type)}`}>
                      <TypeIcon className="h-4 w-4" />
                    </div>
                    <Badge
                      variant="secondary"
                      className={`${categories[resource.category]?.color} flex items-center space-x-1`}
                    >
                      {(() => {
                        const CategoryIcon = categories[resource.category]?.icon || BookOpen;
                        return <CategoryIcon className="h-3 w-3" />;
                      })()}
                      <span>
                        {categories[resource.category]?.[currentLanguageContext] ||
                          categories[resource.category]?.en}
                      </span>
                    </Badge>
                    <Badge variant="secondary" className={getDifficultyColor(resource.difficulty)}>
                      {resource.difficulty}
                    </Badge>
                    <Badge variant="outline" className="flex items-center space-x-1">
                      <span>{languages[resource.language]?.icon}</span>
                      <span className="text-xs">{languages[resource.language]?.name}</span>
                    </Badge>
                    <Button
                      variant="ghost"
                      size="icon"
                      className="h-6 w-6 opacity-0 group-hover:opacity-100 transition-opacity"
                      onClick={() => toggleBookmark(resource.id)}
                      title={resource.isBookmarked ? 'Remove bookmark' : 'Add bookmark'}
                    >
                      <Bookmark
                        className={`h-3 w-3 ${resource.isBookmarked ? 'fill-current text-primary' : 'text-muted-foreground'}`}
                      />
                    </Button>
                    <Button
                      variant="ghost"
                      size="icon"
                      className="h-6 w-6 opacity-0 group-hover:opacity-100 transition-opacity"
                      onClick={() => shareResource(resource)}
                      title="Share resource"
                    >
                      <Share2 className="h-3 w-3 text-muted-foreground" />
                    </Button>
                  </div>
                </div>

                <div className="space-y-2">
                  <CardTitle className="text-lg leading-tight">{resource.title}</CardTitle>
                  <CardDescription className="text-sm">{resource.description}</CardDescription>
                </div>
              </CardHeader>

              <CardContent className="space-y-4">
                <div className="flex items-center justify-between text-sm text-muted-foreground">
                  <div className="flex items-center space-x-1">
                    <Clock className="h-3 w-3" />
                    <span>{resource.duration}</span>
                  </div>
                  {resource.views && (
                    <div className="flex items-center space-x-1">
                      <Users className="h-3 w-3" />
                      <span>{resource.views.toLocaleString()} views</span>
>>>>>>> 8f1a792b
                    </div>
                  )}
                </div>

                {resource.author && (
                  <div className="text-xs text-muted-foreground">
                    <span className="font-medium">By:</span> {resource.author}
                  </div>
                )}

                {resource.tags && (
                  <div className="flex flex-wrap gap-1">
                    {resource.tags.slice(0, 3).map((tag) => (
                      <Badge key={tag} variant="outline" className="text-xs">
                        {tag}
                      </Badge>
                    ))}
                  </div>
                )}

                {resource.rating && (
                  <div className="flex items-center space-x-1">
                    <div className="flex">
                      {[...Array(5)].map((_, i) => (
                        <Heart
                          key={i}
                          className={`h-3 w-3 ${
                            i < Math.floor(resource.rating!)
                              ? 'text-primary fill-current'
                              : 'text-muted-foreground'
                          }`}
                        />
                      ))}
                    </div>
                    <span className="text-sm text-muted-foreground">{resource.rating}/5</span>
                  </div>
                )}

                <div className="flex space-x-2 pt-2">
                  <Button
                    variant="default"
                    className="flex-1"
                    onClick={() => {
                      if (resource.url) {
                        if (resource.type === 'tool') {
                          // Open tools in the same tab
                          window.location.href = resource.url;
                        } else {
                          // Open articles, videos, etc. in new tab
                          window.open(resource.url, '_blank', 'noopener,noreferrer');
                        }
                      }
                    }}
                  >
                    {resource.type === 'article'
                      ? currentLanguageContext === 'hindi'
                        ? 'लेख पढ़ें'
                        : currentLanguageContext === 'spanish'
                          ? 'Leer Artículo'
                          : 'Read Article'
                      : resource.type === 'video'
                        ? currentLanguageContext === 'hindi'
                          ? 'वीडियो देखें'
                          : currentLanguageContext === 'spanish'
                            ? 'Ver Video'
                            : 'Watch Video'
                        : resource.type === 'audio'
                          ? currentLanguageContext === 'hindi'
                            ? 'सुनें'
                            : currentLanguageContext === 'spanish'
                              ? 'Escuchar'
                              : 'Listen Now'
                          : resource.type === 'pdf'
                            ? currentLanguageContext === 'hindi'
                              ? 'PDF देखें'
                              : currentLanguageContext === 'spanish'
                                ? 'Ver PDF'
                                : 'View PDF'
                            : currentLanguageContext === 'hindi'
                              ? 'उपकरण का उपयोग करें'
                              : currentLanguageContext === 'spanish'
                                ? 'Usar Herramienta'
                                : 'Use Tool'}
                  </Button>
                  {resource.downloadUrl && (
                    <Button
                      variant="outline"
                      size="icon"
                      onClick={() => {
                        // Create a temporary link to trigger download
                        const link = document.createElement('a');
                        link.href = resource.downloadUrl!;
                        link.download = `${resource.title.replace(/[^a-zA-Z0-9]/g, '-')}.${resource.type === 'pdf' ? 'pdf' : 'mp3'}`;
                        document.body.appendChild(link);
                        link.click();
                        document.body.removeChild(link);
                      }}
                      title={
                        currentLanguageContext === 'hindi'
                          ? 'डाउनलोड'
                          : currentLanguageContext === 'spanish'
                            ? 'Descargar'
                            : 'Download'
                      }
                    >
                      <Download className="h-4 w-4" />
                    </Button>
                  )}

                  {/* Cultural Context Indicator */}
                  {resource.culturalContext && (
                    <Badge
                      variant="outline"
                      className="text-xs bg-gradient-to-r from-blue-50 to-purple-50 text-blue-700"
                    >
                      {currentLanguageContext === 'hindi'
                        ? 'स्थानीय संदर्भ'
                        : currentLanguageContext === 'spanish'
                          ? 'Contexto Local'
                          : 'Local Context'}
                    </Badge>
                  )}
                </div>
              </CardContent>
            </Card>
          );
        })}
      </div>

      {filteredResources.length === 0 && (
        <div className="text-center py-12">
          <BookOpen className="h-12 w-12 text-muted-foreground mx-auto mb-4" />
          <h3 className="text-lg font-semibold mb-2">No resources found</h3>
          <p className="text-muted-foreground">Try adjusting your search or filters.</p>
        </div>
      )}

      {/* Help Section */}
      <Card className="bg-gradient-calm border-0">
        <CardHeader className="text-center">
          <CardTitle className="flex items-center justify-center space-x-2">
            <Heart className="h-5 w-5 text-primary" />
            <span>Need Immediate Support?</span>
          </CardTitle>
          <CardDescription>
            If you're experiencing a mental health crisis, don't wait - reach out for immediate
            help.
          </CardDescription>
        </CardHeader>
        <CardContent className="space-y-4">
          <div className="grid grid-cols-1 sm:grid-cols-2 lg:grid-cols-4 gap-4">
            <Button
              variant="safety"
              onClick={() => window.open('tel:+91-9152987821', '_self')}
              className="flex flex-col items-center p-4 h-auto"
            >
              <Phone className="h-5 w-5 mb-2" />
              <span className="font-semibold">AASRA</span>
              <span className="text-xs">24x7 Helpline</span>
              <span className="text-xs">+91-91529-87821</span>
            </Button>
            <Button
              variant="trust"
              onClick={() => window.open('tel:+91-80-25497777', '_self')}
              className="flex flex-col items-center p-4 h-auto"
            >
              <Phone className="h-5 w-5 mb-2" />
              <span className="font-semibold">Vandrevala</span>
              <span className="text-xs">Foundation</span>
              <span className="text-xs">+91-80-2549-7777</span>
            </Button>
            <Button
              variant="gentle"
              onClick={() => window.open('tel:+91-22-25563291', '_self')}
              className="flex flex-col items-center p-4 h-auto"
            >
              <Phone className="h-5 w-5 mb-2" />
              <span className="font-semibold">Connecting</span>
              <span className="text-xs">Trust</span>
              <span className="text-xs">+91-22-2556-3291</span>
            </Button>
            <Button
              variant="outline"
              onClick={() => window.open('/booking', '_self')}
              className="flex flex-col items-center p-4 h-auto"
            >
              <Users className="h-5 w-5 mb-2" />
              <span className="font-semibold">Book Session</span>
              <span className="text-xs">Professional Help</span>
              <span className="text-xs">Available 24/7</span>
            </Button>
          </div>
          <div className="text-center text-sm text-muted-foreground mt-4">
            <p>
              In case of emergency, please call <strong>102</strong> (National Emergency Helpline)
              or visit your nearest hospital.
            </p>
          </div>
        </CardContent>
      </Card>
    </div>
  );
};

export default Resources;<|MERGE_RESOLUTION|>--- conflicted
+++ resolved
@@ -723,7 +723,6 @@
         </Button>
       </div>
 
-<<<<<<< HEAD
               {/* Filter Tabs */}
               <Tabs defaultValue="category" className="w-full">
                 <TabsList className="grid w-full grid-cols-3">
@@ -892,83 +891,6 @@
                           <Share2 className="h-3 w-3 text-muted-foreground" />
                         </Button>
                       </div>
-=======
-      {/* Resource Grid */}
-      <div className="grid grid-cols-1 md:grid-cols-2 lg:grid-cols-3 gap-6">
-        {filteredResources.map((resource) => {
-          const TypeIcon = getTypeIcon(resource.type);
-
-          return (
-            <Card
-              key={resource.id}
-              className="group hover:shadow-medium transition-all duration-300 hover:scale-[1.02]"
-            >
-              <CardHeader className="space-y-3">
-                <div className="flex items-start justify-between">
-                  <div className="flex items-center space-x-2">
-                    <div className={`p-2 rounded-md ${getTypeColor(resource.type)}`}>
-                      <TypeIcon className="h-4 w-4" />
-                    </div>
-                    <Badge
-                      variant="secondary"
-                      className={`${categories[resource.category]?.color} flex items-center space-x-1`}
-                    >
-                      {(() => {
-                        const CategoryIcon = categories[resource.category]?.icon || BookOpen;
-                        return <CategoryIcon className="h-3 w-3" />;
-                      })()}
-                      <span>
-                        {categories[resource.category]?.[currentLanguageContext] ||
-                          categories[resource.category]?.en}
-                      </span>
-                    </Badge>
-                    <Badge variant="secondary" className={getDifficultyColor(resource.difficulty)}>
-                      {resource.difficulty}
-                    </Badge>
-                    <Badge variant="outline" className="flex items-center space-x-1">
-                      <span>{languages[resource.language]?.icon}</span>
-                      <span className="text-xs">{languages[resource.language]?.name}</span>
-                    </Badge>
-                    <Button
-                      variant="ghost"
-                      size="icon"
-                      className="h-6 w-6 opacity-0 group-hover:opacity-100 transition-opacity"
-                      onClick={() => toggleBookmark(resource.id)}
-                      title={resource.isBookmarked ? 'Remove bookmark' : 'Add bookmark'}
-                    >
-                      <Bookmark
-                        className={`h-3 w-3 ${resource.isBookmarked ? 'fill-current text-primary' : 'text-muted-foreground'}`}
-                      />
-                    </Button>
-                    <Button
-                      variant="ghost"
-                      size="icon"
-                      className="h-6 w-6 opacity-0 group-hover:opacity-100 transition-opacity"
-                      onClick={() => shareResource(resource)}
-                      title="Share resource"
-                    >
-                      <Share2 className="h-3 w-3 text-muted-foreground" />
-                    </Button>
-                  </div>
-                </div>
-
-                <div className="space-y-2">
-                  <CardTitle className="text-lg leading-tight">{resource.title}</CardTitle>
-                  <CardDescription className="text-sm">{resource.description}</CardDescription>
-                </div>
-              </CardHeader>
-
-              <CardContent className="space-y-4">
-                <div className="flex items-center justify-between text-sm text-muted-foreground">
-                  <div className="flex items-center space-x-1">
-                    <Clock className="h-3 w-3" />
-                    <span>{resource.duration}</span>
-                  </div>
-                  {resource.views && (
-                    <div className="flex items-center space-x-1">
-                      <Users className="h-3 w-3" />
-                      <span>{resource.views.toLocaleString()} views</span>
->>>>>>> 8f1a792b
                     </div>
                   )}
                 </div>
