import { Link, useNavigate } from 'react-router-dom';
import { Button } from '@/components/ui/button';
import { Card, CardContent, CardDescription, CardHeader, CardTitle } from '@/components/ui/card';
import { Badge } from '@/components/ui/badge';
import { useAuth } from '@/contexts/AuthContext';
import { ThemeToggle } from '@/components/ui/theme-toggle';
import heroImage from '@/assets/freepik__retouch__90823.png';
import {
  MessageCircle,
  Calendar,
  BookOpen,
  Users,
  Shield,
  Lock,
  Heart,
  CheckCircle,
  Phone,
  Globe,
  Zap,
  Star,
  ChevronDown,
  Award,
  TrendingUp,
  UserCheck,
  Clock,
  Target,
  Sparkles,
  ArrowRight,
  Quote,
  Play,
} from 'lucide-react';
import { useState, useEffect, ComponentType, SVGProps } from 'react';
import type { User } from '@/types/auth';

const Index = () => {
  const { user, isLoading } = useAuth();
  const [showWelcomeBack, setShowWelcomeBack] = useState(false);

  // Check if user just logged in and should see a welcome back message
  useEffect(() => {
    if (!isLoading && user) {
      // Check if this is a fresh visit (not a redirect)
      const hasSeenLanding = sessionStorage.getItem('hasSeenLanding');
      if (!hasSeenLanding) {
        setShowWelcomeBack(true);
        sessionStorage.setItem('hasSeenLanding', 'true');
      }
    }
  }, [user, isLoading]);

  // Show loading spinner while auth is loading
  if (isLoading) {
    return (
      <div className="min-h-screen flex items-center justify-center bg-background">
        <div className="text-center">
          <div className="animate-spin rounded-full h-12 w-12 border-4 border-primary border-t-transparent mx-auto mb-4"></div>
          <p className="text-muted-foreground">Loading MindBuddy...</p>
        </div>
      </div>
    );
  }

  // Always show the landing page, but customize content based on auth status
  return user ? (
    <AuthenticatedHomePage user={user} showWelcomeBack={showWelcomeBack} />
  ) : (
    <GuestHomePage />
  );
};

// Floating particles component
const FloatingParticles = () => {
  const particles = Array.from({ length: 12 }, (_, i) => i);

  return (
    <div className="absolute inset-0 overflow-hidden pointer-events-none">
      {particles.map((i) => (
        <div
          key={i}
          className="absolute opacity-10"
          style={{
            left: `${Math.random() * 100}%`,
            top: `${Math.random() * 100}%`,
            animationDelay: `${Math.random() * 3}s`,
            animationDuration: `${3 + Math.random() * 4}s`,
          }}
        >
          <div className="w-1 h-1 bg-primary rounded-full shadow-glow"></div>
        </div>
      ))}
    </div>
  );
};

// Animated counter component
const AnimatedCounter = ({
  end,
  duration = 2,
  suffix = '',
}: {
  end: number;
  duration?: number;
  suffix?: string;
}) => {
  const [count, setCount] = useState(0);

  useEffect(() => {
    let start = 0;
    const increment = end / (duration * 60); // 60 fps
    const timer = setInterval(() => {
      start += increment;
      if (start >= end) {
        setCount(end);
        clearInterval(timer);
      } else {
        setCount(Math.floor(start));
      }
    }, 1000 / 60);

    return () => clearInterval(timer);
  }, [end, duration]);

  return (
    <span>
      {count}
      {suffix}
    </span>
  );
};

// Authenticated Landing Page for returning users
const AuthenticatedHomePage = ({
  user,
  showWelcomeBack,
}: {
  user: User;
  showWelcomeBack: boolean;
}) => {
  const navigate = useNavigate();

  const getDashboardPath = () => {
    switch (user.role) {
      case 'student':
        return '/app/student-dashboard';
      case 'counselor':
        return '/app/sessions';
      case 'admin':
        return '/app/dashboard';
      default:
        return '/app/dashboard';
    }
  };

  return (
    <div className="min-h-screen bg-gradient-mesh">
      <FloatingParticles />

      {/* Header */}
      <header className="sticky top-0 z-50 w-full border-b border-border/40 bg-background/95 backdrop-blur supports-[backdrop-filter]:bg-background/60">
        <div className="container flex h-16 items-center justify-between">
          <div className="flex items-center space-x-2">
            <Heart className="h-8 w-8 text-primary" />
            <span className="text-xl font-bold bg-gradient-hero bg-clip-text text-transparent">
              MindBuddy
            </span>
          </div>
          <div className="flex items-center space-x-4">
            <span className="text-sm text-muted-foreground">
              Welcome back, {user.name.split(' ')[0]}
            </span>
            <Button asChild className="bg-gradient-primary hover:shadow-glow">
              <Link to={getDashboardPath()}>Go to Dashboard</Link>
            </Button>
          </div>
        </div>
      </header>

      {/* Welcome Back Hero */}
      <section className="relative py-20 sm:py-32 overflow-hidden">
        <div className="container mx-auto px-4">
          <div className="text-center space-y-8">
            {showWelcomeBack && (
              <Badge className="bg-primary text-primary-foreground text-sm px-4 py-2">
                <Heart className="h-4 w-4 mr-2" />
                Welcome back to your wellness journey!
              </Badge>
            )}

            <div className="space-y-6">
              <h1 className="text-4xl sm:text-5xl lg:text-6xl font-bold leading-tight">
                <span className="text-heading">Ready to continue your</span>
                <br />
                <span className="bg-gradient-aurora bg-clip-text text-transparent">
                  mental wellness journey?
                </span>
              </h1>

              <p className="text-xl sm:text-2xl text-muted-foreground max-w-3xl mx-auto leading-relaxed">
                Your personalized mental health support system is ready. Access AI chat, book
                sessions, and connect with your supportive community.
              </p>

              <div className="flex flex-col sm:flex-row gap-4 justify-center items-center pt-8">
                <Button
                  asChild
                  size="lg"
                  className="bg-gradient-primary hover:shadow-glow text-lg px-8 py-4 rounded-full"
                >
                  <Link to={getDashboardPath()}>
                    Go to My Dashboard
                    <ArrowRight className="ml-2 h-5 w-5" />
                  </Link>
                </Button>
                <Button
                  asChild
                  variant="outline"
                  size="lg"
                  className="text-lg px-8 py-4 rounded-full"
                >
                  <Link to="/app/chat">
                    <MessageCircle className="mr-2 h-5 w-5" />
                    Quick AI Chat
                  </Link>
                </Button>
              </div>
            </div>
          </div>
        </div>
      </section>

      {/* Quick Access Cards for Authenticated Users */}
      <section className="py-20 bg-gradient-to-br from-primary/5 to-secondary/5">
        <div className="container mx-auto px-4">
          <div className="text-center mb-16">
            <h2 className="text-3xl sm:text-4xl font-bold text-heading mb-4">
              Your Wellness Tools
            </h2>
            <p className="text-xl text-muted-foreground max-w-2xl mx-auto">
              Quick access to all your mental health resources
            </p>
          </div>

          <div className="grid grid-cols-1 md:grid-cols-2 lg:grid-cols-4 gap-8">
            <Card className="calm-card group">
              <CardHeader className="text-center">
                <div className="mx-auto mb-4 p-4 rounded-full bg-primary/10 w-fit">
                  <MessageCircle className="h-8 w-8 text-primary" />
                </div>
                <CardTitle className="text-xl">AI Chat Support</CardTitle>
                <CardDescription>24/7 intelligent mental health assistance</CardDescription>
              </CardHeader>
              <CardContent>
                <Button asChild className="w-full bg-primary">
                  <Link to="/app/chat">Start Chatting</Link>
                </Button>
              </CardContent>
            </Card>

            <Card className="calm-card group">
              <CardHeader className="text-center">
                <div className="mx-auto mb-4 p-4 rounded-full bg-secondary/10 w-fit">
                  <Calendar className="h-8 w-8 text-secondary" />
                </div>
                <CardTitle className="text-xl">Book Session</CardTitle>
                <CardDescription>Schedule with professional counselors</CardDescription>
              </CardHeader>
              <CardContent>
                <Button asChild variant="secondary" className="w-full">
                  <Link to="/app/booking">Book Now</Link>
                </Button>
              </CardContent>
            </Card>

            <Card className="calm-card group">
              <CardHeader className="text-center">
                <div className="mx-auto mb-4 p-4 rounded-full bg-primary/10 w-fit">
                  <BookOpen className="h-8 w-8 text-primary" />
                </div>
                <CardTitle className="text-xl">Resources</CardTitle>
                <CardDescription>Self-help materials and wellness tools</CardDescription>
              </CardHeader>
              <CardContent>
                <Button asChild variant="outline" className="w-full">
                  <Link to="/app/resources">Explore</Link>
                </Button>
              </CardContent>
            </Card>

            <Card className="calm-card group">
              <CardHeader className="text-center">
                <div className="mx-auto mb-4 p-4 rounded-full bg-secondary/10 w-fit">
                  <Users className="h-8 w-8 text-secondary" />
                </div>
                <CardTitle className="text-xl">Community</CardTitle>
                <CardDescription>Connect with supportive peer network</CardDescription>
              </CardHeader>
              <CardContent>
                <Button asChild variant="outline" className="w-full">
                  <Link to="/app/forum">Join Forum</Link>
                </Button>
              </CardContent>
            </Card>
          </div>
        </div>
      </section>

      {/* Emergency Support - Always Visible */}
      <section className="py-16 bg-gradient-to-br from-red-50 to-orange-50">
        <div className="container mx-auto px-4 text-center">
          <div className="max-w-3xl mx-auto space-y-6">
            <div className="flex items-center justify-center space-x-3 mb-6">
              <Shield className="h-8 w-8 text-red-600" />
              <h2 className="text-2xl font-bold text-red-800">Crisis Support Available 24/7</h2>
            </div>
            <p className="text-red-700 text-lg leading-relaxed">
              If you're experiencing a mental health emergency, immediate help is available.
            </p>
            <div className="flex flex-col sm:flex-row gap-4 justify-center">
              <Button variant="destructive" size="lg" className="text-lg px-8">
                <Phone className="mr-2 h-5 w-5" />
                Crisis Line: 988
              </Button>
              <Button
                variant="outline"
                size="lg"
                className="border-red-300 text-red-700 hover:bg-red-50 text-lg px-8"
              >
                <MessageCircle className="mr-2 h-5 w-5" />
                Emergency Chat
              </Button>
            </div>
          </div>
        </div>
      </section>
    </div>
  );
};

const GuestHomePage = () => {
  const [activeTestimonial, setActiveTestimonial] = useState(0);

  const testimonials = [
    {
      name: 'Anonymous',
      role: 'Computer Science Student',
      content:
        'MindBuddy helped me through my toughest semester. The AI chat was there when I needed it most at 3 AM during finals week.',
      rating: 5,
    },
    {
      name: 'Anonymous',
      role: 'Psychology Major',
      content:
        'The counseling sessions are incredibly professional and confidential. It removed the stigma I felt about seeking help.',
      rating: 5,
    },
    {
      name: 'Anonymous',
      role: 'Engineering Student',
      content:
        "The peer support forum connected me with others who understood what I was going through. I'm not alone anymore.",
      rating: 5,
    },
  ];

  useEffect(() => {
    const timer = setInterval(() => {
      setActiveTestimonial((prev) => (prev + 1) % testimonials.length);
    }, 4000);
    return () => clearInterval(timer);
  }, [testimonials.length]);

  return (
    <div className="min-h-screen">
      {/* Guest Header with Theme Toggle */}
      <header className="fixed top-0 left-0 right-0 z-50 w-full border-b border-border/40 bg-background/95 backdrop-blur supports-[backdrop-filter]:bg-background/60">
        <div className="container flex h-16 items-center justify-between px-4">
          <div className="flex items-center space-x-2">
            <Heart className="h-8 w-8 text-primary" />
            <span className="text-xl font-bold bg-gradient-hero bg-clip-text text-transparent">
              MindBuddy
            </span>
          </div>
          <div className="flex items-center space-x-4">
            <ThemeToggle />
<<<<<<< HEAD
            <Button asChild variant="default" className="bg-gradient-primary hover:shadow-glow ">
=======
            <Button
              asChild
              variant="default"
              className="bg-primary text-primary-foreground hover:bg-primary/90"
            >
>>>>>>> f630fe5a
              <Link to="/login">Get Started</Link>
            </Button>
          </div>
        </div>
      </header>

      {/* Enhanced Hero Section */}
      <section className="relative min-h-screen flex items-center justify-center overflow-hidden bg-background pt-24 pb-20 px-4 sm:px-6 lg:px-8 sm:pt-28 lg:pt-32 sm:pb-24 lg:pb-28">
        <FloatingParticles />

        {/* Background Image with Overlay */}
        <div
          className="absolute inset-0 opacity-30"
          style={{
            backgroundImage: `url(${heroImage})`,
            backgroundSize: 'cover',
            backgroundPosition: 'center',
            backgroundRepeat: 'no-repeat',
          }}
        />
        <div className="absolute inset-0 bg-gradient-hero opacity-20" />

        <div className="relative z-10 container mx-auto px-4 text-center space-y-8">
          <div className="space-y-6 fade-in">
            <Badge
              variant="secondary"
              className="animate-pulse bg-primary/10 text-primary border-primary/20"
            >
              <Sparkles className="h-4 w-4 mr-2" />
              Trusted by 10,000+ Students
            </Badge>

            <h1 className="text-4xl sm:text-6xl md:text-7xl lg:text-8xl font-bold leading-tight">
              Your Mental Health
              <br />
              <span className="bg-gradient-aurora bg-clip-text text-transparent">Matters Most</span>
            </h1>

            <p className="text-lg sm:text-xl md:text-2xl text-foreground/80 max-w-4xl mx-auto font-medium leading-relaxed">
              Experience stigma-free, confidential mental health support designed specifically for
              students. Get immediate AI assistance, book professional counseling, and connect with
              a supportive community.
            </p>
          </div>

          <div className="flex justify-center items-center slide-up">
            <Button
              asChild
              size="xl"
              className="text-lg bg-gradient-primary hover:shadow-glow btn-enhanced "
            >
              <Link to="/login">
                Get Started Free
                <ArrowRight className="ml-2 h-5 w-5" />
              </Link>
            </Button>
          </div>

          {/* Enhanced Trust Indicators */}
          <div className="grid grid-cols-2 md:grid-cols-4 gap-3 sm:gap-4 lg:gap-6 pt-6 sm:pt-8 pb-8 sm:pb-12 max-w-4xl mx-auto px-2 sm:px-4">
            {[
              { icon: Shield, text: 'HIPAA Compliant', desc: 'Privacy Protected' },
              { icon: Clock, text: '24/7 Available', desc: 'Always Here' },
              { icon: Heart, text: 'Stigma-Free', desc: 'Safe Space' },
              { icon: UserCheck, text: 'Licensed Staff', desc: 'Professional Care' },
            ].map((item, index) => (
              <div
                key={index}
                className="glass-card p-4 rounded-lg text-center hover:scale-105 transition-all duration-300"
              >
                <item.icon className="h-8 w-8 mx-auto mb-2 text-primary" />
                <div className="text-sm font-semibold">{item.text}</div>
                <div className="text-xs text-muted-foreground">{item.desc}</div>
              </div>
            ))}
          </div>
        </div>
      </section>

      {/* Statistics Section */}
      <section className="py-20 bg-gradient-calm">
        <div className="container mx-auto px-4">
          <div className="text-center mb-16">
            <h2 className="text-3xl md:text-4xl font-bold mb-4">Making a Real Impact</h2>
            <p className="text-lg text-muted-foreground max-w-2xl mx-auto">
              See how MindBuddy is transforming student mental health support across campuses.
            </p>
          </div>

          <div className="grid grid-cols-1 md:grid-cols-2 lg:grid-cols-4 gap-8">
            {[
              {
                icon: Users,
                number: 10000,
                suffix: '+',
                label: 'Students Helped',
                description: 'Across 200+ Universities',
              },
              {
                icon: MessageCircle,
                number: 95,
                suffix: '%',
                label: 'Crisis Detection Rate',
                description: 'AI-Powered Screening',
              },
              {
                icon: Heart,
                number: 4.9,
                suffix: '/5',
                label: 'Satisfaction Rating',
                description: 'From Our Students',
              },
              {
                icon: TrendingUp,
                number: 78,
                suffix: '%',
                label: 'Improved Wellbeing',
                description: 'Within First Month',
              },
            ].map((stat, index) => (
              <div key={index} className="enhanced-card p-6 text-center">
                <stat.icon className="h-12 w-12 mx-auto mb-4 text-primary" />
                <div className="text-4xl font-bold text-primary mb-2">
                  <AnimatedCounter end={stat.number} suffix={stat.suffix} />
                </div>
                <div className="font-semibold text-lg mb-1">{stat.label}</div>
                <div className="text-sm text-muted-foreground">{stat.description}</div>
              </div>
            ))}
          </div>
        </div>
      </section>

      {/* Enhanced Features Section */}
      <section id="learn-more" className="py-20 px-4 bg-background">
        <div className="container mx-auto">
          <div className="text-center space-y-4 mb-16">
            <Badge variant="outline" className="mb-4">
              <Award className="h-4 w-4 mr-2" />
              Award-Winning Platform
            </Badge>
            <h2 className="text-3xl md:text-5xl font-bold">
              Everything You Need for Mental Wellness
            </h2>
            <p className="text-lg text-muted-foreground max-w-3xl mx-auto">
              Comprehensive, evidence-based support designed specifically for students, backed by
              mental health professionals and cutting-edge AI technology.
            </p>
          </div>

          <div className="grid grid-cols-1 md:grid-cols-2 lg:grid-cols-4 gap-8 mb-16">
            <FeatureCard
              icon={MessageCircle}
              title="AI Crisis Detection"
              description="Advanced PHQ-9 and GAD-7 screening with immediate crisis intervention and professional referrals"
              badge="Instant Help"
              features={['24/7 Availability', 'Crisis Detection', 'Immediate Response']}
            />
            <FeatureCard
              icon={Calendar}
              title="Professional Counseling"
              description="Licensed therapists and counselors available for confidential sessions with flexible scheduling"
              badge="Licensed Care"
              features={['Licensed Therapists', 'Flexible Scheduling', 'Complete Privacy']}
            />
            <FeatureCard
              icon={BookOpen}
              title="Wellness Resources"
              description="Evidence-based materials, guided meditations, stress management tools, and academic support"
              badge="Self-Help Tools"
              features={['Guided Meditation', 'Study Tips', 'Stress Management']}
            />
            <FeatureCard
              icon={Users}
              title="Peer Community"
              description="Anonymous support groups, peer mentorship, and moderated discussions in a safe environment"
              badge="Safe Community"
              features={['Anonymous Groups', 'Peer Mentors', 'Moderated Chats']}
            />
          </div>

          {/* CTA Section */}
          <div className="text-center">
            <div className="bg-gradient-primary p-8 rounded-2xl text-white mb-8">
              <h3 className="text-2xl md:text-3xl font-bold mb-4">
                Ready to Start Your Wellness Journey?
              </h3>
              <p className="text-lg opacity-90 mb-6 max-w-2xl mx-auto">
                Join thousands of students who have found support, community, and professional care
                through MindBuddy.
              </p>
              <Button asChild size="lg" variant="secondary" className="text-lg">
                <Link to="/login">
                  Begin Your Journey
                  <ArrowRight className="ml-2 h-5 w-5" />
                </Link>
              </Button>
            </div>
          </div>
        </div>
      </section>

      {/* Testimonials Section */}
      <section className="py-20 bg-gradient-mesh">
        <div className="container mx-auto px-4">
          <div className="text-center mb-16">
            <h2 className="text-3xl md:text-4xl font-bold mb-4">What Students Are Saying</h2>
            <p className="text-lg text-muted-foreground max-w-2xl mx-auto">
              Real experiences from students who found support through MindBuddy.
            </p>
          </div>

          <div className="max-w-4xl mx-auto">
            <div className="enhanced-card p-8 md:p-12 text-center relative overflow-hidden">
              <Quote className="h-16 w-16 text-primary/20 absolute top-4 left-4" />

              <div className="space-y-6">
                <div className="flex justify-center mb-4">
                  {[...Array(testimonials[activeTestimonial].rating)].map((_, i) => (
                    <Star key={i} className="h-6 w-6 text-yellow-400 fill-current" />
                  ))}
                </div>

                <blockquote className="text-xl md:text-2xl font-medium leading-relaxed">
                  "{testimonials[activeTestimonial].content}"
                </blockquote>

                <div className="pt-4 border-t">
                  <div className="font-semibold text-lg">
                    {testimonials[activeTestimonial].name}
                  </div>
                  <div className="text-muted-foreground">
                    {testimonials[activeTestimonial].role}
                  </div>
                </div>
              </div>

              {/* Testimonial Indicators */}
              <div className="flex justify-center space-x-2 mt-8">
                {testimonials.map((_, index) => (
                  <button
                    key={index}
                    onClick={() => setActiveTestimonial(index)}
                    className={`w-3 h-3 rounded-full transition-all duration-300 ${
                      index === activeTestimonial ? 'bg-primary' : 'bg-primary/30'
                    }`}
                  />
                ))}
              </div>
            </div>
          </div>
        </div>
      </section>

      {/* FAQ Section */}
      <section className="py-20 px-4 bg-background">
        <div className="container mx-auto max-w-4xl">
          <div className="text-center mb-16">
            <h2 className="text-3xl md:text-4xl font-bold mb-4">Frequently Asked Questions</h2>
            <p className="text-lg text-muted-foreground">
              Everything you need to know about MindBuddy's mental health support services.
            </p>
          </div>

          <div className="space-y-4">
            <FAQItem
              question="Is MindBuddy completely confidential?"
              answer="Absolutely. We adhere to strict HIPAA compliance standards. Your conversations with our AI chat, counseling sessions, and forum participation are completely confidential. We never share personal information without your explicit consent."
            />
            <FAQItem
              question="How does the AI crisis detection work?"
              answer="Our AI uses validated screening tools like PHQ-9 and GAD-7 to assess your responses during chat sessions. If crisis indicators are detected, we immediately connect you with emergency resources and licensed counselors who can provide immediate support."
            />
            <FAQItem
              question="Are the counselors real licensed professionals?"
              answer="Yes, all our counselors and therapists are licensed mental health professionals. They undergo rigorous background checks and are specifically trained to work with college students and young adults."
            />
            <FAQItem
              question="Is MindBuddy free for students?"
              answer="We offer a comprehensive free tier that includes AI chat support, basic resources, and forum access. Premium features like one-on-one counseling sessions may have associated costs, but we work with universities to provide these at reduced rates."
            />
            <FAQItem
              question="Can I remain anonymous on the platform?"
              answer="Yes, especially in our peer support forums. While we need some basic information for safety and crisis prevention, you can participate in community discussions anonymously while still receiving the support you need."
            />
            <FAQItem
              question="What if I'm having a mental health emergency?"
              answer="If you're in immediate danger, please call 911 or go to your nearest emergency room. Our platform includes immediate crisis resources and can connect you with emergency services. We also provide 24/7 crisis chat support for urgent situations."
            />
          </div>

          <div className="text-center mt-12">
            <p className="text-muted-foreground mb-6">Still have questions? We're here to help.</p>
            <Button asChild variant="outline" size="lg">
              <Link to="/contact">
                Contact Support
                <MessageCircle className="ml-2 h-5 w-5" />
              </Link>
            </Button>
          </div>
        </div>
      </section>

      {/* Final CTA Section (enhanced layout + illustration) */}
      <section className="py-20 px-4 bg-primary/5 dark:bg-primary/10">
        <div className="container mx-auto">
          <div className="max-w-5xl mx-auto bg-card border border-border rounded-3xl p-6 md:p-12 shadow-card relative overflow-hidden">
            <div className="grid grid-cols-1 md:grid-cols-2 gap-8 items-center">
              <div>
                <h2 className="text-3xl md:text-4xl lg:text-5xl font-extrabold leading-tight mb-4 text-foreground">
                  Start Your Wellness Journey Today
                </h2>

                <p className="text-base md:text-lg opacity-95 leading-relaxed mb-6 text-white/95">
                  Join thousands of students for stigma-free, confidential mental health support —
                  instantly accessible and backed by licensed professionals.
                </p>

                <ul className="space-y-3 mb-6">
                  <li className="flex items-start">
                    <span className="inline-flex items-center justify-center h-7 w-7 rounded-full bg-primary text-primary-foreground mr-3 shadow-sm">
                      <CheckCircle className="h-4 w-4" />
                    </span>
                    <span className="text-sm text-white/90">
                      24/7 AI-assisted support and crisis detection
                    </span>
                  </li>
                  <li className="flex items-start">
                    <span className="inline-flex items-center justify-center h-7 w-7 rounded-full bg-primary text-primary-foreground mr-3 shadow-sm">
                      <Shield className="h-4 w-4" />
                    </span>
                    <span className="text-sm text-white/90">
                      HIPAA-compliant privacy and secure sessions
                    </span>
                  </li>
                  <li className="flex items-start">
                    <span className="inline-flex items-center justify-center h-7 w-7 rounded-full bg-primary text-primary-foreground mr-3 shadow-sm">
                      <UserCheck className="h-4 w-4" />
                    </span>
                    <span className="text-sm text-white/90">
                      Licensed counselors and a supportive peer community
                    </span>
                  </li>
                </ul>

                <div className="flex flex-col sm:flex-row gap-4">
                  <Button
                    asChild
                    size="xl"
                    className="text-lg text-white align-middle px-8 py-4 rounded-full shadow-md"
                  >
                    <Link to="/login" className='bg-gradient-primary' aria-label="Get started - free">
                      Get Started — It's Free
                    </Link>
                  </Button>

                  <Button
                    asChild
                    variant="outline"
                    size="xl"
                    className="text-lg border-white/40 text-white hover:bg-white/10 px-8 py-4 rounded-full"
                  >
                    <Link to="/about" aria-label="Learn about our mission">
                      Our Mission
                      <Target className="ml-3 h-5 w-5 text-muted-foreground" />
                    </Link>
                  </Button>
                </div>

                <div className="pt-6 text-xs text-muted-foreground">
                  <p>Available 24/7 • HIPAA Compliant • Licensed Professionals</p>
                </div>
              </div>

              <div className="flex justify-center md:justify-end">
                <img
                  src={heroImage}
                  alt="Wellness illustration"
                  className="w-72 md:w-96 lg:w-[520px] h-72 md:h-96 lg:h-[520px] object-cover rounded-xl shadow-card gentle-transition gentle-hover"
                />
              </div>
            </div>

            <div className="absolute -top-6 -right-6 opacity-10 pointer-events-none">
              <Heart className="h-44 w-44 text-primary/20" />
            </div>
          </div>
        </div>
      </section>
    </div>
  );
};

interface ActionCardProps {
  title: string;
  description: string;
  icon: ComponentType<SVGProps<SVGSVGElement>>;
  href: string;
  variant?: string;
  badge?: string;
}

const ActionCard = ({
  title,
  description,
  icon: Icon,
  href,
  variant = 'default',
  badge,
}: ActionCardProps) => {
  return (
    <Card className="enhanced-card fade-in">
      <CardHeader className="pb-3">
        <div className="flex items-center justify-between">
          <div className="p-2 rounded-lg bg-primary/10">
            <Icon className="h-6 w-6 text-primary" />
          </div>
          {badge && (
            <Badge variant="secondary" className="text-xs">
              {badge}
            </Badge>
          )}
        </div>
        <CardTitle className="text-lg mt-3">{title}</CardTitle>
        <CardDescription>{description}</CardDescription>
      </CardHeader>
      <CardContent className="pt-0">
        <Button asChild variant="hero" className="w-full btn-enhanced">
          <Link to={href}>Access Now</Link>
        </Button>
      </CardContent>
    </Card>
  );
};

interface FeatureCardProps {
  icon: ComponentType<SVGProps<SVGSVGElement>>;
  title: string;
  description: string;
  badge: string;
  features?: string[];
}

const FeatureCard = ({ icon: Icon, title, description, badge, features }: FeatureCardProps) => {
  return (
    <Card className="enhanced-card slide-up group hover:shadow-aurora transition-all duration-500">
      <CardHeader className="text-center relative">
        <div className="mx-auto mb-4 p-4 rounded-full bg-gradient-to-br from-primary/20 to-secondary/20 w-fit group-hover:scale-110 transition-transform duration-300">
          <Icon className="h-8 w-8 text-primary" />
        </div>
        <Badge
          variant="secondary"
          className="absolute top-4 right-4 text-xs bg-gradient-primary text-white"
        >
          {badge}
        </Badge>
        <CardTitle className="text-xl mb-3">{title}</CardTitle>
        <CardDescription className="text-center leading-relaxed">{description}</CardDescription>

        {features && (
          <div className="mt-4 space-y-2">
            {features.map((feature, index) => (
              <div
                key={index}
                className="flex items-center justify-center text-sm text-muted-foreground"
              >
                <CheckCircle className="h-4 w-4 text-primary mr-2" />
                {feature}
              </div>
            ))}
          </div>
        )}
      </CardHeader>
      <CardContent className="pt-0">
        <Button
          asChild
          variant="outline"
          className="w-full group-hover:bg-primary group-hover:text-white transition-colors duration-300"
        >
          <Link to="/login">
            Learn More
            <ArrowRight className="ml-2 h-4 w-4" />
          </Link>
        </Button>
      </CardContent>
    </Card>
  );
};

interface StatsCardProps {
  title: string;
  stats: { label: string; value: string }[];
}

const StatsCard = ({ title, stats }: StatsCardProps) => {
  return (
    <Card className="enhanced-card">
      <CardHeader className="pb-3">
        <CardTitle className="text-lg text-center">{title}</CardTitle>
      </CardHeader>
      <CardContent className="space-y-3">
        {stats.map((stat, index) => (
          <div key={index} className="flex justify-between items-center p-2 rounded-lg bg-muted/30">
            <span className="text-sm text-muted-foreground">{stat.label}</span>
            <span className="font-semibold text-primary">{stat.value}</span>
          </div>
        ))}
      </CardContent>
    </Card>
  );
};

interface FAQItemProps {
  question: string;
  answer: string;
}

const FAQItem = ({ question, answer }: FAQItemProps) => {
  const [isOpen, setIsOpen] = useState(false);

  return (
    <div className="enhanced-card">
      <button
        onClick={() => setIsOpen(!isOpen)}
        className="w-full p-6 text-left flex justify-between items-center hover:bg-muted/10 transition-colors duration-200"
      >
        <h3 className="font-semibold text-lg pr-4">{question}</h3>
        <ChevronDown
          className={`h-5 w-5 text-muted-foreground transition-transform duration-200 flex-shrink-0 ${
            isOpen ? 'transform rotate-180' : ''
          }`}
        />
      </button>
      {isOpen && (
        <div className="px-6 pb-6 pt-0">
          <div className="text-muted-foreground leading-relaxed border-t pt-4">{answer}</div>
        </div>
      )}
    </div>
  );
};

export default Index;<|MERGE_RESOLUTION|>--- conflicted
+++ resolved
@@ -383,15 +383,7 @@
           </div>
           <div className="flex items-center space-x-4">
             <ThemeToggle />
-<<<<<<< HEAD
             <Button asChild variant="default" className="bg-gradient-primary hover:shadow-glow ">
-=======
-            <Button
-              asChild
-              variant="default"
-              className="bg-primary text-primary-foreground hover:bg-primary/90"
-            >
->>>>>>> f630fe5a
               <Link to="/login">Get Started</Link>
             </Button>
           </div>
