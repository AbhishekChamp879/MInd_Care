import { Link, useNavigate } from 'react-router-dom';
import { Button } from '@/components/ui/button';
import { Card, CardContent, CardDescription, CardHeader, CardTitle } from '@/components/ui/card';
import { Badge } from '@/components/ui/badge';
import { useAuth } from '@/contexts/AuthContext';
import { ThemeToggle } from '@/components/ui/theme-toggle';
import Footer from '@/components/layout/Footer';
import {
  MessageCircle,
  Calendar,
  BookOpen,
  Users,
  Shield,
  Lock,
  Heart,
  CheckCircle,
  Phone,
  Globe,
  Zap,
  Star,
  ChevronDown,
  Award,
  TrendingUp,
  UserCheck,
  Clock,
  Target,
  Sparkles,
  ArrowRight,
  Quote,
  Play,
} from 'lucide-react';
import { useState, useEffect, ComponentType, SVGProps } from 'react';
import type { User } from '@/types/auth';

const Index = () => {
  const { user, isLoading } = useAuth();
  const [showWelcomeBack, setShowWelcomeBack] = useState(false);

  // Check if user just logged in and should see a welcome back message
  useEffect(() => {
    if (!isLoading && user) {
      // Check if this is a fresh visit (not a redirect)
      const hasSeenLanding = sessionStorage.getItem('hasSeenLanding');
      if (!hasSeenLanding) {
        setShowWelcomeBack(true);
        sessionStorage.setItem('hasSeenLanding', 'true');
      }
    }
  }, [user, isLoading]);

  // Show loading spinner while auth is loading
  if (isLoading) {
    return (
      <div className="min-h-screen flex items-center justify-center bg-background">
        <div className="text-center">
          <div className="animate-spin rounded-full h-12 w-12 border-4 border-primary border-t-transparent mx-auto mb-4"></div>
          <p className="text-muted-foreground">Loading MindBuddy...</p>
        </div>
      </div>
    );
  }

  // Debug: Always show guest page for now to test
  console.log('Auth state:', { user, isLoading });
  
  // Always show the landing page, but customize content based on auth status
  return (
    <GuestHomePage />
  );
};

// Floating particles component
const FloatingParticles = () => {
  const particles = Array.from({ length: 12 }, (_, i) => i);

  return (
    <div className="absolute inset-0 overflow-hidden pointer-events-none">
      {particles.map((i) => (
        <div
          key={i}
          className="absolute opacity-10"
          style={{
            left: `${Math.random() * 100}%`,
            top: `${Math.random() * 100}%`,
            animationDelay: `${Math.random() * 3}s`,
            animationDuration: `${3 + Math.random() * 4}s`,
          }}
        >
          <div className="w-1 h-1 bg-primary rounded-full shadow-glow"></div>
        </div>
      ))}
    </div>
  );
};

// Animated counter component
const AnimatedCounter = ({
  end,
  duration = 2,
  suffix = '',
}: {
  end: number;
  duration?: number;
  suffix?: string;
}) => {
  const [count, setCount] = useState(0);

  useEffect(() => {
    let start = 0;
    const increment = end / (duration * 60); // 60 fps
    const timer = setInterval(() => {
      start += increment;
      if (start >= end) {
        setCount(end);
        clearInterval(timer);
      } else {
        setCount(Math.floor(start));
      }
    }, 1000 / 60);

    return () => clearInterval(timer);
  }, [end, duration]);

  return (
    <span>
      {count}
      {suffix}
    </span>
  );
};

// Authenticated Landing Page for returning users
const AuthenticatedHomePage = ({
  user,
  showWelcomeBack,
}: {
  user: User;
  showWelcomeBack: boolean;
}) => {
  const navigate = useNavigate();

  const getDashboardPath = () => {
    switch (user.role) {
      case 'student':
        return '/app/student-dashboard';
      case 'counselor':
        return '/app/sessions';
      case 'admin':
        return '/app/dashboard';
      default:
        return '/app/dashboard';
    }
  };

  return (
<<<<<<< HEAD
    <PageTransition>
      <ScrollFadeIn yOffset={32}>
        <header className="sticky top-0 z-50 w-full border-b border-border/40 bg-background/95 backdrop-blur supports-[backdrop-filter]:bg-background/60">
          <div className="container flex h-16  items-center justify-between gap-3">
            <div className="flex items-center space-x-2">
              <Heart className="h-8 w-8 text-primary" />
              <span className="text-xl font-bold bg-gradient-hero bg-clip-text text-transparent">
                MindBuddy
              </span>
            </div>
            <div className="flex items-center ">
              <span className="text-sm text-muted-foreground">
                Welcome back, {user.name.split(' ')[0]}
              </span>
              <Button asChild className="ml-2 bg-gradient-primary hover:shadow-glow">
                <Link to={getDashboardPath()}>Dashboard</Link>
              </Button>
            </div>
          </div>
        </header>
      </ScrollFadeIn>

      {/* Welcome Back Hero */}
      <ScrollFadeIn yOffset={32} delay={0.04}>
        <section className="relative py-20 sm:py-32 overflow-hidden">
          <div className="container mx-auto px-4">
            <div className="text-center space-y-8">
              {showWelcomeBack && (
                <Badge className="bg-primary text-primary-foreground text-sm px-4 py-2">
                  <Heart className="h-4 w-4 mr-2" />
                  Welcome back to your wellness journey!
                </Badge>
              )}
=======
    <div className="min-h-screen bg-gradient-mesh">
      <FloatingParticles />

      {/* Header */}
      <header className="sticky top-0 z-50 w-full border-b border-border/40 bg-background/95 backdrop-blur supports-[backdrop-filter]:bg-background/60">
        <div className="container flex h-16  items-center justify-between gap-3">
          <div className="flex items-center space-x-2">
            <Heart className="h-8 w-8 text-primary" />
            <span className="text-xl font-bold bg-gradient-hero bg-clip-text text-transparent">
              MindBuddy
            </span>
          </div>
          <div className="flex items-center ">
            <span className="text-sm text-muted-foreground">
              Welcome back, {user.name.split(' ')[0]}
            </span>
            <Button asChild className="ml-2 bg-gradient-primary hover:shadow-glow">
              <Link to={getDashboardPath()}>Dashboard</Link>
            </Button>
          </div>
        </div>
      </header>

      {/* Welcome Back Hero */}
      <section className="relative py-20 sm:py-32 overflow-hidden">
        <div className="container mx-auto px-4">
          <div className="text-center space-y-8">
            {showWelcomeBack && (
              <Badge className="bg-primary text-primary-foreground text-sm px-4 py-2">
                <Heart className="h-4 w-4 mr-2" />
                Welcome back to your wellness journey!
              </Badge>
            )}
>>>>>>> 8f1a792b

              <div className="space-y-6">
                <h1 className="text-4xl sm:text-5xl lg:text-6xl font-bold leading-tight">
                  <span className="text-heading">Ready to continue your</span>
                  <br />
                  <span className="bg-gradient-aurora bg-clip-text text-transparent">
                    mental wellness journey?
                  </span>
                </h1>

                <p className="text-xl sm:text-2xl text-muted-foreground max-w-3xl mx-auto leading-relaxed">
                  Your personalized mental health support system is ready. Access AI chat, book
                  sessions, and connect with your supportive community.
                </p>

                <div className="flex flex-col sm:flex-row gap-4 justify-center items-center pt-8">
                  <Button
                    asChild
                    size="lg"
                    className="bg-gradient-primary hover:shadow-glow text-lg px-8 py-4 rounded-full"
                  >
                    <Link to={getDashboardPath()}>
                      Go to My Dashboard
                      <ArrowRight className="ml-2 h-5 w-5" />
                    </Link>
                  </Button>
                  <Button
                    asChild
                    variant="outline"
                    size="lg"
                    className="text-lg px-8 py-4 rounded-full"
                  >
                    <Link to="/app/chat">
                      <MessageCircle className="mr-2 h-5 w-5" />
                      Quick AI Chat
                    </Link>
                  </Button>
                </div>
              </div>
            </div>
          </div>
<<<<<<< HEAD
        </section>
      </ScrollFadeIn>

      {/* Quick Access Cards for Authenticated Users */}
      <ScrollFadeIn yOffset={28} delay={0.08}>
        <section className="py-20 bg-gradient-to-br from-primary/5 to-secondary/5">
          <div className="container mx-auto px-4">
            <div className="text-center mb-16">
              <h2 className="text-3xl sm:text-4xl font-bold text-heading mb-4">
                Your Wellness Tools
              </h2>
              <p className="text-xl text-muted-foreground max-w-2xl mx-auto">
                Quick access to all your mental health resources
              </p>
            </div>
=======
        </div>
      </section>

      {/* Quick Access Cards for Authenticated Users */}
      <section className="py-20 bg-gradient-to-br from-primary/5 to-secondary/5">
        <div className="container mx-auto px-4">
          <div className="text-center mb-16">
            <h2 className="text-3xl sm:text-4xl font-bold text-heading mb-4">
              Your Wellness Tools
            </h2>
            <p className="text-xl text-muted-foreground max-w-2xl mx-auto">
              Quick access to all your mental health resources
            </p>
          </div>
>>>>>>> 8f1a792b

            <div className="grid grid-cols-1 md:grid-cols-2 lg:grid-cols-4 gap-8">
              <Card className="calm-card group">
                <CardHeader className="text-center">
                  <div className="mx-auto mb-4 p-4 rounded-full bg-primary/10 w-fit">
                    <MessageCircle className="h-8 w-8 text-primary" />
                  </div>
                  <CardTitle className="text-xl">AI Chat Support</CardTitle>
                  <CardDescription>24/7 intelligent mental health assistance</CardDescription>
                </CardHeader>
                <CardContent>
                  <Button asChild className="w-full bg-primary">
                    <Link to="/app/chat">Start Chatting</Link>
                  </Button>
                </CardContent>
              </Card>

              <Card className="calm-card group">
                <CardHeader className="text-center">
                  <div className="mx-auto mb-4 p-4 rounded-full bg-secondary/10 w-fit">
                    <Calendar className="h-8 w-8 text-secondary" />
                  </div>
                  <CardTitle className="text-xl">Book Session</CardTitle>
                  <CardDescription>Schedule with professional counselors</CardDescription>
                </CardHeader>
                <CardContent>
                  <Button asChild variant="secondary" className="w-full">
                    <Link to="/app/booking">Book Now</Link>
                  </Button>
                </CardContent>
              </Card>

              <Card className="calm-card group">
                <CardHeader className="text-center">
                  <div className="mx-auto mb-4 p-4 rounded-full bg-primary/10 w-fit">
                    <BookOpen className="h-8 w-8 text-primary" />
                  </div>
                  <CardTitle className="text-xl">Resources</CardTitle>
                  <CardDescription>Self-help materials and wellness tools</CardDescription>
                </CardHeader>
                <CardContent>
                  <Button asChild variant="outline" className="w-full">
                    <Link to="/app/resources">Explore</Link>
                  </Button>
                </CardContent>
              </Card>

              <Card className="calm-card group">
                <CardHeader className="text-center">
                  <div className="mx-auto mb-4 p-4 rounded-full bg-secondary/10 w-fit">
                    <Users className="h-8 w-8 text-secondary" />
                  </div>
                  <CardTitle className="text-xl">Community</CardTitle>
                  <CardDescription>Connect with supportive peer network</CardDescription>
                </CardHeader>
                <CardContent>
                  <Button asChild variant="outline" className="w-full">
                    <Link to="/app/forum">Join Forum</Link>
                  </Button>
                </CardContent>
              </Card>
            </div>
          </div>
<<<<<<< HEAD
        </section>
      </ScrollFadeIn>

      {/* Emergency Support - Always Visible */}
      <ScrollFadeIn yOffset={24} delay={0.12}>
        <section className="py-16 bg-transparent relative overflow-hidden">
          {/* Animated Background Elements */}
          <div className="absolute inset-0 opacity-10 pointer-events-none">
            <div className="absolute top-0 left-0 w-96 h-96 bg-blue-500 rounded-full blur-3xl animate-pulse"></div>
            <div
              className="absolute bottom-0 right-0 w-96 h-96 bg-cyan-500 rounded-full blur-3xl animate-pulse"
              style={{ animationDelay: '1s' }}
            ></div>
          </div>

          <div className="container mx-auto px-4 relative z-10">
            <div className="max-w-5xl mx-auto bg-gradient-to-br from-slate-800/90 to-slate-900/90 backdrop-blur-xl rounded-2xl border border-blue-500/20 shadow-2xl overflow-hidden">
              <div className="p-8 md:p-12">
                <div className="grid md:grid-cols-2 gap-8 items-center">
                  {/* Left Content */}
                  <div className="space-y-6">
                    <div className="inline-flex items-center gap-2 px-4 py-2 bg-blue-500/10 border border-blue-500/30 rounded-full">
                      <Clock className="h-4 w-4 text-blue-400" />
                      <span className="text-blue-300 text-sm font-medium">Available 24/7</span>
                    </div>

                    <div>
                      <h2 className="text-3xl md:text-4xl font-bold text-white mb-4 leading-tight">
                        In Crisis?
                        <br />
                        <span className="text-transparent bg-clip-text bg-gradient-to-r from-blue-400 to-cyan-400">
                          We're Here Right Now
                        </span>
                      </h2>
                      <p className="text-slate-300 text-lg leading-relaxed">
                        You don't have to face this alone. Professional mental health support is
                        available immediately, any time of day or night.
                      </p>
                    </div>
                  </div>

                  {/* Right - CTA Buttons */}
                  <div className="space-y-4">
                    <div className="bg-gradient-to-br from-slate-800 to-slate-900 rounded-xl p-6 border border-blue-500/20 space-y-4">
                      {/* Primary CTA - Crisis Hotline */}
                      <Button
                        size="lg"
                        className="w-full group relative overflow-hidden bg-gradient-to-r from-red-600 to-orange-600 hover:from-red-500 hover:to-orange-500 text-white font-bold py-6 px-6 rounded-xl transition-all duration-300 shadow-lg hover:shadow-red-500/50 flex items-center justify-start text-left"
                      >
                        <div className="absolute inset-0 bg-white opacity-0 group-hover:opacity-20 transition-opacity"></div>
                        <div className="flex items-center gap-3 relative z-10">
                          <Phone className="h-10 w-10" size={24} />
                          <div className="flex gap-2 items-center justify-center">
                            <div className="text-xl opacity-90">National Crisis Line - Dial</div>
                            <div className="text-xl font-bold leading-tight">988</div>
                          </div>
                        </div>
                      </Button>

                      {/* Secondary CTA - Crisis Chat */}
                      <Button
                        size="lg"
                        className="w-full group bg-gradient-to-r from-blue-600 to-cyan-600 hover:from-blue-500 hover:to-cyan-500 text-white font-semibold py-5 px-6 rounded-xl transition-all duration-300 shadow-lg hover:shadow-blue-500/50 flex items-center justify-start text-left gap-3"
                      >
                        <MessageCircle className="h-6 w-6" />
                        <div className="flex flex-col">
                          <span className="text-xl">Start Crisis Chat</span>
                        </div>
                      </Button>

                      {/* Tertiary Option */}
                      <Button
                        variant="outline"
                        size="lg"
                        className="w-full border-2 border-slate-600 hover:border-blue-500 text-slate-300 hover:text-white font-medium py-4 px-6 rounded-xl transition-all duration-300 hover:bg-slate-800 flex items-center justify-start text-left gap-2"
                      >
                        <Shield className="h-5 w-5" />
                        <div className="flex flex-col">
                          <span>View All Crisis Resources</span>
                        </div>
                      </Button>
                    </div>
                  </div>
                </div>
              </div>
            </div>
          </div>
        </section>
      </ScrollFadeIn>
=======
        </div>
      </section>

      {/* Emergency Support - Always Visible */}
      <section className="py-16 bg-gradient-to-br from-red-50 to-orange-50">
        <div className="container mx-auto px-4 text-center">
          <div className="max-w-3xl mx-auto space-y-6">
            <div className="flex items-center justify-center space-x-3 mb-6">
              <Shield className="h-8 w-8 text-red-600" />
              <h2 className="text-2xl font-bold text-red-800">Crisis Support Available 24/7</h2>
            </div>
            <p className="text-red-700 text-lg leading-relaxed">
              If you're experiencing a mental health emergency, immediate help is available.
            </p>
            <div className="flex flex-col sm:flex-row gap-4 justify-center">
              <Button variant="destructive" size="lg" className="text-lg px-8">
                <Phone className="mr-2 h-5 w-5" />
                Crisis Line: 988
              </Button>
              <Button
                variant="outline"
                size="lg"
                className="border-red-300 text-red-700 hover:bg-red-50 text-lg px-8"
              >
                <MessageCircle className="mr-2 h-5 w-5" />
                Emergency Chat
              </Button>
            </div>
          </div>
        </div>
      </section>
>>>>>>> 8f1a792b
      <Footer />
    </div>
  );
};

const GuestHomePage = () => {
  const [activeTestimonial, setActiveTestimonial] = useState(0);

  const testimonials = [
    {
      name: 'Anonymous',
      role: 'Computer Science Student',
      content:
        'MindBuddy helped me through my toughest semester. The AI chat was there when I needed it most at 3 AM during finals week.',
      rating: 5,
    },
    {
      name: 'Anonymous',
      role: 'Psychology Major',
      content:
        'The counseling sessions are incredibly professional and confidential. It removed the stigma I felt about seeking help.',
      rating: 5,
    },
    {
      name: 'Anonymous',
      role: 'Engineering Student',
      content:
        "The peer support forum connected me with others who understood what I was going through. I'm not alone anymore.",
      rating: 5,
    },
  ];

  useEffect(() => {
    const timer = setInterval(() => {
      setActiveTestimonial((prev) => (prev + 1) % testimonials.length);
    }, 4000);
    return () => clearInterval(timer);
  }, [testimonials.length]);

  // adding questions here
  const faqs = [
    {
      question: 'Is MindBuddy completely confidential?',
      answer:
        'Absolutely. We adhere to strict HIPAA compliance standards. Your conversations with our AI chat, counseling sessions, and forum participation are completely confidential. We never share personal information without your explicit consent.',
    },
    {
      question: 'How does the AI crisis detection work?',
      answer:
        'Our AI uses validated screening tools like PHQ-9 and GAD-7 to assess your responses during chat sessions. If crisis indicators are detected, we immediately connect you with emergency resources and licensed counselors who can provide immediate support.',
    },
    {
      question: 'Are the counselors real licensed professionals?',
      answer:
        'Yes, all our counselors and therapists are licensed mental health professionals. They undergo rigorous background checks and are specifically trained to work with college students and young adults.',
    },
    {
      question: 'Is MindBuddy free for students?',
      answer:
        'We offer a comprehensive free tier that includes AI chat support, basic resources, and forum access. Premium features like one-on-one counseling sessions may have associated costs, but we work with universities to provide these at reduced rates.',
    },
    {
      question: 'Can I remain anonymous on the platform?',
      answer:
        'Yes, especially in our peer support forums. While we need some basic information for safety and crisis prevention, you can participate in community discussions anonymously while still receiving the support you need.',
    },
    {
      question: "What if I'm having a mental health emergency?",
      answer:
        "If you're in immediate danger, please call 911 or go to your nearest emergency room. Our platform includes immediate crisis resources and can connect you with emergency services. We also provide 24/7 crisis chat support for urgent situations.",
    },
  ];

  // faq rendering
  const [openIndex, setOpenIndex] = useState<number | null>(null);
  const toggleFAQ = (index) => {
    setOpenIndex(openIndex === index ? null : index);
  };

  return (
<<<<<<< HEAD
    <PageTransition>
      <ScrollFadeIn yOffset={32}>
        <header className="fixed top-0 left-0 right-0 z-50 w-full border-b border-border/40 bg-background/95 backdrop-blur supports-[backdrop-filter]:bg-background/60">
          <div className="container flex h-16 items-center justify-between px-4">
            <div className="flex items-center space-x-2">
              <Heart className="h-8 w-8 text-primary" />
              <span className="text-xl font-bold bg-gradient-hero bg-clip-text text-transparent">
                MindBuddy
              </span>
            </div>
            <div className="flex items-center space-x-4">
              <ThemeToggle />
              <Button asChild variant="default" className="bg-gradient-primary hover:shadow-glow ">
                <Link to="/login">Get Started</Link>
              </Button>
            </div>
          </div>
        </header>
      </ScrollFadeIn>

      {/* Enhanced Hero Section */}
      <ScrollFadeIn yOffset={34} delay={0.03}>
        <section className="relative min-h-screen flex items-center justify-center overflow-hidden bg-background pt-24 pb-20 px-4 sm:px-6 lg:px-8 sm:pt-28 lg:pt-32 sm:pb-24 lg:pb-28">
          <FloatingParticles />

          {/* Background Image with Overlay */}
          <div
            className="absolute inset-0 opacity-30"
            style={{
              backgroundImage: `url(${heroImage})`,
              backgroundSize: 'cover',
              backgroundPosition: 'center',
              backgroundRepeat: 'no-repeat',
            }}
          />
          <div className="absolute inset-0 bg-gradient-hero opacity-20" />

          <div className="relative z-10 container mx-auto px-4 text-center space-y-8">
            <div className="space-y-6 fade-in">
              <Badge
                variant="secondary"
                className="animate-pulse bg-primary/10 text-primary border-primary/20"
              >
                <Sparkles className="h-4 w-4 mr-2" />
                Trusted by 10,000+ Students
              </Badge>
=======
    <div className="min-h-screen">
      {/* Guest Header with Theme Toggle */}
      <header className="fixed top-0 left-0 right-0 z-50 w-full border-b border-border/40 bg-background/95 backdrop-blur supports-[backdrop-filter]:bg-background/60">
        <div className="container flex h-16 items-center justify-between px-4">
          <div className="flex items-center space-x-2">
            <Heart className="h-8 w-8 text-primary" />
            <span className="text-xl font-bold bg-gradient-hero bg-clip-text text-transparent">
              MindBuddy
            </span>
          </div>
          <div className="flex items-center space-x-4">
            <ThemeToggle />
            <Button asChild variant="default" className="bg-gradient-primary hover:shadow-glow ">
              <Link to="/login">Get Started</Link>
            </Button>
          </div>
        </div>
      </header>

      {/* Enhanced Hero Section */}
      <section className="relative min-h-screen flex items-center justify-center overflow-hidden bg-background pt-24 pb-20 px-4 sm:px-6 lg:px-8 sm:pt-28 lg:pt-32 sm:pb-24 lg:pb-28">
        <FloatingParticles />

        {/* Background Image with Overlay */}
        <div
          className="absolute inset-0 opacity-30 bg-gradient-to-br from-primary/10 to-secondary/10"
        />
        <div className="absolute inset-0 bg-gradient-hero opacity-20" />

        <div className="relative z-10 container mx-auto px-4 text-center space-y-8">
          <div className="space-y-6 fade-in">
            <Badge
              variant="secondary"
              className="animate-pulse bg-primary/10 text-primary border-primary/20"
            >
              <Sparkles className="h-4 w-4 mr-2" />
              Trusted by 10,000+ Students
            </Badge>
>>>>>>> 8f1a792b

              <h1 className="text-4xl sm:text-6xl md:text-7xl lg:text-8xl font-bold leading-tight">
                Your Mental Health
                <br />
                <span className="bg-gradient-aurora bg-clip-text text-transparent">
                  Matters Most
                </span>
              </h1>

              <p className="text-lg sm:text-xl md:text-2xl text-foreground/80 max-w-4xl mx-auto font-medium leading-relaxed">
                Experience stigma-free, confidential mental health support designed specifically for
                students. Get immediate AI assistance, book professional counseling, and connect
                with a supportive community.
              </p>
            </div>

            <div className="flex justify-center items-center slide-up">
              <Button
                asChild
                size="xl"
                className="text-lg bg-gradient-primary hover:shadow-glow btn-enhanced "
              >
                <Link to="/login">
                  Get Started Free
                  <ArrowRight className="ml-2 h-5 w-5" />
                </Link>
              </Button>
            </div>

            {/* Enhanced Trust Indicators */}
            <div className="grid grid-cols-2 md:grid-cols-4 gap-3 sm:gap-4 lg:gap-6 pt-6 sm:pt-8 pb-8 sm:pb-12 max-w-4xl mx-auto px-2 sm:px-4">
              {[
                { icon: Shield, text: 'HIPAA Compliant', desc: 'Privacy Protected' },
                { icon: Clock, text: '24/7 Available', desc: 'Always Here' },
                { icon: Heart, text: 'Stigma-Free', desc: 'Safe Space' },
                { icon: UserCheck, text: 'Licensed Staff', desc: 'Professional Care' },
              ].map((item, index) => (
                <div
                  key={index}
                  className="glass-card p-4 rounded-lg text-center hover:scale-105 transition-all duration-300"
                >
                  <item.icon className="h-8 w-8 mx-auto mb-2 text-primary" />
                  <div className="text-sm font-semibold">{item.text}</div>
                  <div className="text-xs text-muted-foreground">{item.desc}</div>
                </div>
              ))}
            </div>
          </div>
<<<<<<< HEAD
        </section>
      </ScrollFadeIn>

      {/* Statistics Section */}
      <ScrollFadeIn yOffset={28} delay={0.06}>
        <section className="py-20 bg-gradient-calm">
          <div className="container mx-auto px-4">
            <div className="text-center mb-16">
              <h2 className="text-3xl md:text-4xl font-bold mb-4">Making a Real Impact</h2>
              <p className="text-lg text-muted-foreground max-w-2xl mx-auto">
                See how MindBuddy is transforming student mental health support across campuses.
              </p>
            </div>
=======
        </div>
      </section>

      {/* Statistics Section */}
      <section className="py-20 bg-gradient-calm">
        <div className="container mx-auto px-4">
          <div className="text-center mb-16">
            <h2 className="text-3xl md:text-4xl font-bold mb-4">Making a Real Impact</h2>
            <p className="text-lg text-muted-foreground max-w-2xl mx-auto">
              See how MindBuddy is transforming student mental health support across campuses.
            </p>
          </div>
>>>>>>> 8f1a792b

            <div className="grid grid-cols-1 md:grid-cols-2 lg:grid-cols-4 gap-8">
              {[
                {
                  icon: Users,
                  number: 10000,
                  suffix: '+',
                  label: 'Students Helped',
                  description: 'Across 200+ Universities',
                },
                {
                  icon: MessageCircle,
                  number: 95,
                  suffix: '%',
                  label: 'Crisis Detection Rate',
                  description: 'AI-Powered Screening',
                },
                {
                  icon: Heart,
                  number: 4.9,
                  suffix: '/5',
                  label: 'Satisfaction Rating',
                  description: 'From Our Students',
                },
                {
                  icon: TrendingUp,
                  number: 78,
                  suffix: '%',
                  label: 'Improved Wellbeing',
                  description: 'Within First Month',
                },
              ].map((stat, index) => (
                <div key={index} className="enhanced-card p-6 text-center">
                  <stat.icon className="h-12 w-12 mx-auto mb-4 text-primary" />
                  <div className="text-4xl font-bold text-primary mb-2">
                    <AnimatedCounter end={stat.number} suffix={stat.suffix} />
                  </div>
                  <div className="font-semibold text-lg mb-1">{stat.label}</div>
                  <div className="text-sm text-muted-foreground">{stat.description}</div>
                </div>
              ))}
            </div>
          </div>
<<<<<<< HEAD
        </section>
      </ScrollFadeIn>

      {/* Enhanced Features Section */}
      <ScrollFadeIn yOffset={24} delay={0.1}>
        <section id="learn-more" className="py-20 px-4 bg-background">
          <div className="container mx-auto">
            <div className="text-center space-y-4 mb-16">
              <Badge variant="outline" className="mb-4">
                <Award className="h-4 w-4 mr-2" />
                Award-Winning Platform
              </Badge>
              <h2 className="text-3xl md:text-5xl font-bold">
                Everything You Need for Mental Wellness
              </h2>
              <p className="text-lg text-muted-foreground max-w-3xl mx-auto">
                Comprehensive, evidence-based support designed specifically for students, backed by
                mental health professionals and cutting-edge AI technology.
              </p>
            </div>
=======
        </div>
      </section>

      {/* Enhanced Features Section */}
      <section id="learn-more" className="py-20 px-4 bg-background">
        <div className="container mx-auto">
          <div className="text-center space-y-4 mb-16">
            <Badge variant="outline" className="mb-4">
              <Award className="h-4 w-4 mr-2" />
              Award-Winning Platform
            </Badge>
            <h2 className="text-3xl md:text-5xl font-bold">
              Everything You Need for Mental Wellness
            </h2>
            <p className="text-lg text-muted-foreground max-w-3xl mx-auto">
              Comprehensive, evidence-based support designed specifically for students, backed by
              mental health professionals and cutting-edge AI technology.
            </p>
          </div>
>>>>>>> 8f1a792b

            <div className="grid grid-cols-1 md:grid-cols-2 lg:grid-cols-4 gap-8 mb-16">
              <FeatureCard
                icon={MessageCircle}
                title="AI Crisis Detection"
                description="Advanced PHQ-9 and GAD-7 screening with immediate crisis intervention and professional referrals"
                badge="Instant Help"
                features={['24/7 Availability', 'Crisis Detection', 'Immediate Response']}
              />
              <FeatureCard
                icon={Calendar}
                title="Professional Counseling"
                description="Licensed therapists and counselors available for confidential sessions with flexible scheduling"
                badge="Licensed Care"
                features={['Licensed Therapists', 'Flexible Scheduling', 'Complete Privacy']}
              />
              <FeatureCard
                icon={BookOpen}
                title="Wellness Resources"
                description="Evidence-based materials, guided meditations, stress management tools, and academic support"
                badge="Self-Help Tools"
                features={['Guided Meditation', 'Study Tips', 'Stress Management']}
              />
              <FeatureCard
                icon={Users}
                title="Peer Community"
                description="Anonymous support groups, peer mentorship, and moderated discussions in a safe environment"
                badge="Safe Community"
                features={['Anonymous Groups', 'Peer Mentors', 'Moderated Chats']}
              />
            </div>

            {/* CTA Section */}
            <div className="text-center">
              <div className="bg-gradient-primary p-8 rounded-2xl text-white mb-8 flex flex-col ">
                <h3 className="text-2xl md:text-3xl font-bold mb-4 text-white drop-shadow-sm">
                  Ready to Start Your Wellness Journey?
                </h3>
                <p className="text-lg opacity-90 mb-6 max-w-2xl mx-auto">
                  Join thousands of students who have found support, community, and professional
                  care through MindBuddy.
                </p>
                <Button asChild size="lg" variant="secondary" className="text-lg">
                  <Link to="/login">
                    Begin Your Journey
                    <ArrowRight className="ml-2 h-5 w-5" />
                  </Link>
                </Button>
              </div>
            </div>
          </div>
<<<<<<< HEAD
        </section>
      </ScrollFadeIn>

      {/* Testimonials Section */}
      <ScrollFadeIn yOffset={24} delay={0.12}>
        <section className="py-20 bg-gradient-mesh">
          <div className="container mx-auto px-4">
            <div className="text-center mb-16">
              <h2 className="text-3xl md:text-4xl font-bold mb-4">What Students Are Saying</h2>
              <p className="text-lg text-muted-foreground max-w-2xl mx-auto">
                Real experiences from students who found support through MindBuddy.
              </p>
            </div>
=======
        </div>
      </section>

      {/* Testimonials Section */}
      <section className="py-20 bg-gradient-mesh">
        <div className="container mx-auto px-4">
          <div className="text-center mb-16">
            <h2 className="text-3xl md:text-4xl font-bold mb-4">What Students Are Saying</h2>
            <p className="text-lg text-muted-foreground max-w-2xl mx-auto">
              Real experiences from students who found support through MindBuddy.
            </p>
          </div>

          <div className="max-w-4xl mx-auto">
            <div className="enhanced-card p-8 md:p-12 text-center relative overflow-hidden">
              <Quote className="h-16 w-16 text-primary/20 absolute top-4 left-4" />

              <div className="space-y-6">
                <div className="flex justify-center mb-4">
                  {[...Array(testimonials[activeTestimonial].rating)].map((_, i) => (
                    <Star key={i} className="h-6 w-6 text-yellow-400 fill-current" />
                  ))}
                </div>
>>>>>>> 8f1a792b

            <div className="max-w-4xl mx-auto">
              <div className="enhanced-card p-8 md:p-12 text-center relative overflow-hidden">
                <Quote className="h-16 w-16 text-primary/20 absolute top-4 left-4" />

                <div className="space-y-6">
                  <div className="flex justify-center mb-4">
                    {[...Array(testimonials[activeTestimonial].rating)].map((_, i) => (
                      <Star key={i} className="h-6 w-6 text-yellow-400 fill-current" />
                    ))}
                  </div>

                  <blockquote className="text-xl md:text-2xl font-medium leading-relaxed">
                    "{testimonials[activeTestimonial].content}"
                  </blockquote>

                  <div className="pt-4 border-t">
                    <div className="font-semibold text-lg">
                      {testimonials[activeTestimonial].name}
                    </div>
                    <div className="text-muted-foreground">
                      {testimonials[activeTestimonial].role}
                    </div>
                  </div>
                </div>

                {/* Testimonial Indicators */}
                <div className="flex justify-center space-x-2 mt-8">
                  {testimonials.map((_, index) => (
                    <button
                      key={index}
                      onClick={() => setActiveTestimonial(index)}
                      className={`w-3 h-3 rounded-full transition-all duration-300 ${
                        index === activeTestimonial ? 'bg-primary' : 'bg-primary/30'
                      }`}
                    />
                  ))}
                </div>
              </div>
            </div>
          </div>
<<<<<<< HEAD
        </section>
      </ScrollFadeIn>

      {/* FAQ Section */}
      <ScrollFadeIn yOffset={24} delay={0.16}>
        <section className="py-20 px-4 bg-background">
          <div className="container mx-auto max-w-4xl">
            <div className="text-center mb-16">
              <h2 className="text-3xl md:text-4xl font-bold mb-4">Frequently Asked Questions</h2>
              <p className="text-lg text-muted-foreground">
                Everything you need to know about MindBuddy's mental health support services.
              </p>
            </div>
=======
        </div>
      </section>

      {/* FAQ Section */}
      <section className="py-20 px-4 bg-background">
        <div className="container mx-auto max-w-4xl">
          <div className="text-center mb-16">
            <h2 className="text-3xl md:text-4xl font-bold mb-4">Frequently Asked Questions</h2>
            <p className="text-lg text-muted-foreground">
              Everything you need to know about MindBuddy's mental health support services.
            </p>
          </div>
>>>>>>> 8f1a792b

            <div className="space-y-4">
              {faqs.map((faq, index) => (
                <FAQItem
                  key={index}
                  question={faq.question}
                  answer={faq.answer}
                  isOpen={openIndex === index}
                  onClick={() => setOpenIndex(openIndex === index ? null : index)}
                />
              ))}
            </div>
            {/* updates done till here  */}

            <div className="text-center mt-12">
              <p className="text-muted-foreground mb-6">
                Still have questions? We're here to help.
              </p>
              <Button asChild variant="outline" size="lg">
                <Link to="/contact">
                  Contact Support
                  <MessageCircle className="ml-2 h-5 w-5" />
                </Link>
              </Button>
            </div>
          </div>
<<<<<<< HEAD
        </section>
      </ScrollFadeIn>

      {/* Final CTA Section (enhanced layout + illustration) */}
      <ScrollFadeIn yOffset={24} delay={0.18}>
        <section className="py-20 px-4 bg-primary/5 dark:bg-primary/10">
          <div className="container mx-auto">
            <div className="max-w-5xl mx-auto bg-card border border-border rounded-3xl p-6 md:p-12 shadow-card relative overflow-hidden">
              <div className="grid grid-cols-1 md:grid-cols-2 gap-8 items-center">
                <div>
                  <h2 className="text-3xl md:text-4xl lg:text-5xl font-extrabold leading-tight mb-4 text-foreground">
                    Start Your Wellness Journey Today
                  </h2>

                  <p className="text-base md:text-lg opacity-95 leading-relaxed mb-6 text-muted-foreground dark:text-white/95">
                    Join thousands of students for stigma-free, confidential mental health support —
                    instantly accessible and backed by licensed professionals.
                  </p>

                  <ul className="space-y-3 mb-6">
                    <li className="flex items-start">
                      <span className="inline-flex items-center justify-center h-7 w-7 rounded-full bg-primary text-primary-foreground mr-3 shadow-sm">
                        <CheckCircle className="h-4 w-4" />
                      </span>
                      <span className="text-sm text-foreground dark:text-white/90">
                        24/7 AI-assisted support and crisis detection
                      </span>
                    </li>
                    <li className="flex items-start">
                      <span className="inline-flex items-center justify-center h-7 w-7 rounded-full bg-primary text-primary-foreground mr-3 shadow-sm">
                        <Shield className="h-4 w-4" />
                      </span>
                      <span className="text-sm text-foreground dark:text-white/90">
                        HIPAA-compliant privacy and secure sessions
                      </span>
                    </li>
                    <li className="flex items-start">
                      <span className="inline-flex items-center justify-center h-7 w-7 rounded-full bg-primary text-primary-foreground mr-3 shadow-sm">
                        <UserCheck className="h-4 w-4" />
                      </span>
                      <span className="text-sm text-foreground dark:text-white/90">
                        Licensed counselors and a supportive peer community
                      </span>
                    </li>
                  </ul>

                  <div className="flex flex-col sm:flex-row gap-4">
                    <Button
                      asChild
                      size="xl"
                      className="text-lg text-white align-middle px-8 py-4 rounded-full shadow-md"
=======
        </div>
      </section>

      {/* Final CTA Section (enhanced layout + illustration) */}
      <section className="py-20 px-4 bg-primary/5 dark:bg-primary/10">
        <div className="container mx-auto">
          <div className="max-w-5xl mx-auto bg-card border border-border rounded-3xl p-6 md:p-12 shadow-card relative overflow-hidden">
            <div className="grid grid-cols-1 md:grid-cols-2 gap-8 items-center">
              <div>
                <h2 className="text-3xl md:text-4xl lg:text-5xl font-extrabold leading-tight mb-4 text-foreground">
                  Start Your Wellness Journey Today
                </h2>

                <p className="text-base md:text-lg opacity-95 leading-relaxed mb-6 text-muted-foreground dark:text-white/95">
                  Join thousands of students for stigma-free, confidential mental health support —
                  instantly accessible and backed by licensed professionals.
                </p>

                <ul className="space-y-3 mb-6">
                  <li className="flex items-start">
                    <span className="inline-flex items-center justify-center h-7 w-7 rounded-full bg-primary text-primary-foreground mr-3 shadow-sm">
                      <CheckCircle className="h-4 w-4" />
                    </span>
                    <span className="text-sm text-foreground dark:text-white/90">
                      24/7 AI-assisted support and crisis detection
                    </span>
                  </li>
                  <li className="flex items-start">
                    <span className="inline-flex items-center justify-center h-7 w-7 rounded-full bg-primary text-primary-foreground mr-3 shadow-sm">
                      <Shield className="h-4 w-4" />
                    </span>
                    <span className="text-sm text-foreground dark:text-white/90">
                      HIPAA-compliant privacy and secure sessions
                    </span>
                  </li>
                  <li className="flex items-start">
                    <span className="inline-flex items-center justify-center h-7 w-7 rounded-full bg-primary text-primary-foreground mr-3 shadow-sm">
                      <UserCheck className="h-4 w-4" />
                    </span>
                    <span className="text-sm text-foreground dark:text-white/90">
                      Licensed counselors and a supportive peer community
                    </span>
                  </li>
                </ul>

                <div className="flex flex-col sm:flex-row gap-4">
                  <Button
                    asChild
                    size="xl"
                    className="text-lg text-white align-middle px-8 py-4 rounded-full shadow-md"
                  >
                    <Link
                      to="/login"
                      className="bg-gradient-primary"
                      aria-label="Get started - free"
>>>>>>> 8f1a792b
                    >
                      <Link
                        to="/login"
                        className="bg-gradient-primary"
                        aria-label="Get started - free"
                      >
                        Get Started — It's Free
                      </Link>
                    </Button>

                    <Button
                      asChild
                      variant="outline"
                      size="xl"
                      className="text-lg px-8 py-4 rounded-full
                    border-primary text-primary hover:bg-primary/10 
                    dark:border-white/40 dark:text-white dark:hover:bg-white/10"
                    >
                      <Link to="/about" aria-label="Learn about our mission">
                        Our Mission
                        <Target className="ml-3 h-5 w-5 text-muted-foreground" />
                      </Link>
                    </Button>
                  </div>

                  <div className="pt-6 text-xs text-muted-foreground">
                    <p>Available 24/7 • HIPAA Compliant • Licensed Professionals</p>
                  </div>
                </div>

                <div className="flex justify-center md:justify-end">
                  <img
                    src={heroImage}
                    alt="Mental health and wellness illustration showing people supporting each other in a caring community environment"
                    className="w-72 md:w-96 lg:w-[520px] h-72 md:h-96 lg:h-[520px] object-cover rounded-xl shadow-card gentle-transition gentle-hover"
                  />
                </div>
              </div>

<<<<<<< HEAD
              <div className="absolute -top-6 -right-6 opacity-10 pointer-events-none">
                <Heart className="h-44 w-44 text-primary/20" />
=======
              <div className="flex justify-center md:justify-end">
                <div className="w-72 md:w-96 lg:w-[520px] h-72 md:h-96 lg:h-[520px] bg-gradient-to-br from-primary/20 to-secondary/20 rounded-xl shadow-card gentle-transition gentle-hover flex items-center justify-center">
                  <Heart className="h-24 w-24 text-primary/40" />
                </div>
>>>>>>> 8f1a792b
              </div>
            </div>
          </div>
<<<<<<< HEAD
        </section>
      </ScrollFadeIn>
=======
        </div>
      </section>
>>>>>>> 8f1a792b
      <Footer />
    </div>
  );
};

interface ActionCardProps {
  title: string;
  description: string;
  icon: ComponentType<SVGProps<SVGSVGElement>>;
  href: string;
  variant?: string;
  badge?: string;
}

const ActionCard = ({
  title,
  description,
  icon: Icon,
  href,
  variant = 'default',
  badge,
}: ActionCardProps) => {
  return (
    <Card className="enhanced-card fade-in">
      <CardHeader className="pb-3">
        <div className="flex items-center justify-between">
          <div className="p-2 rounded-lg bg-primary/10">
            <Icon className="h-6 w-6 text-primary" />
          </div>
          {badge && (
            <Badge variant="secondary" className="text-xs">
              {badge}
            </Badge>
          )}
        </div>
        <CardTitle className="text-lg mt-3">{title}</CardTitle>
        <CardDescription>{description}</CardDescription>
      </CardHeader>
      <CardContent className="pt-0">
        <Button asChild variant="hero" className="w-full btn-enhanced">
          <Link to={href}>Access Now</Link>
        </Button>
      </CardContent>
    </Card>
  );
};

interface FeatureCardProps {
  icon: ComponentType<SVGProps<SVGSVGElement>>;
  title: string;
  description: string;
  badge: string;
  features?: string[];
}

const FeatureCard = ({ icon: Icon, title, description, badge, features }: FeatureCardProps) => {
  return (
    <Card className="enhanced-card slide-up group hover:shadow-aurora transition-all duration-500">
      <CardHeader className="text-center relative">
        <div className="mx-auto mb-4 p-4 rounded-full bg-gradient-to-br from-primary/20 to-secondary/20 w-fit group-hover:scale-110 transition-transform duration-300">
          <Icon className="h-8 w-8 text-primary" />
        </div>
        <Badge
          variant="secondary"
          className="absolute top-4 right-4 text-xs bg-gradient-primary text-white"
        >
          {badge}
        </Badge>
        <CardTitle className="text-xl mb-3">{title}</CardTitle>
        <CardDescription className="text-center leading-relaxed">{description}</CardDescription>

        {features && (
          <div className="mt-4 space-y-2">
            {features.map((feature, index) => (
              <div
                key={index}
                className="flex items-center justify-center text-sm text-muted-foreground"
              >
                <CheckCircle className="h-4 w-4 text-primary mr-2" />
                {feature}
              </div>
            ))}
          </div>
        )}
      </CardHeader>
      <CardContent className="pt-0">
        <Button
          asChild
          variant="outline"
          className="w-full group-hover:bg-primary group-hover:text-white transition-colors duration-300"
        >
          <Link to="/login">
            Learn More
            <ArrowRight className="ml-2 h-4 w-4" />
          </Link>
        </Button>
      </CardContent>
    </Card>
  );
};

interface StatsCardProps {
  title: string;
  stats: { label: string; value: string }[];
}

const StatsCard = ({ title, stats }: StatsCardProps) => {
  return (
    <Card className="enhanced-card">
      <CardHeader className="pb-3">
        <CardTitle className="text-lg text-center">{title}</CardTitle>
      </CardHeader>
      <CardContent className="space-y-3">
        {stats.map((stat, index) => (
          <div key={index} className="flex justify-between items-center p-2 rounded-lg bg-muted/30">
            <span className="text-sm text-muted-foreground">{stat.label}</span>
            <span className="font-semibold text-primary">{stat.value}</span>
          </div>
        ))}
      </CardContent>
    </Card>
  );
};

// new updated one
interface FAQItemProps {
  question: string;
  answer: string;
  isOpen: boolean;
  onClick: () => void;
}

const FAQItem = ({ question, answer, isOpen, onClick }: FAQItemProps) => {
  return (
    <div
      className={`enhanced-card ${isOpen ? 'border border-black rounded-lg' : 'border border-white rounded-lg'}`}
    >
      <button
        onClick={onClick}
        className="w-full p-6 text-left flex justify-between items-center hover:bg-muted/10 transition-colors duration-200"
      >
        <span className="font-medium text-lg pr-4">{question}</span>
        <ChevronDown
          className={`h-5 w-5 text-muted-foreground transition-transform duration-400 flex-shrink-0 ${
            isOpen ? 'transform rotate-180' : ''
          }`}
        />
      </button>

      <div
        className={`overflow-hidden transition-all duration-400 ease-in-out ${isOpen ? 'max-h-40 p-5 opacity-100' : 'max-h-0 opacity-0 p-0'}`}
      >
        <div className="text-muted-foreground leading-relaxed border-t pt-4">{answer}</div>
      </div>
    </div>
  );
};

export default Index;<|MERGE_RESOLUTION|>--- conflicted
+++ resolved
@@ -153,7 +153,6 @@
   };
 
   return (
-<<<<<<< HEAD
     <PageTransition>
       <ScrollFadeIn yOffset={32}>
         <header className="sticky top-0 z-50 w-full border-b border-border/40 bg-background/95 backdrop-blur supports-[backdrop-filter]:bg-background/60">
@@ -187,41 +186,6 @@
                   Welcome back to your wellness journey!
                 </Badge>
               )}
-=======
-    <div className="min-h-screen bg-gradient-mesh">
-      <FloatingParticles />
-
-      {/* Header */}
-      <header className="sticky top-0 z-50 w-full border-b border-border/40 bg-background/95 backdrop-blur supports-[backdrop-filter]:bg-background/60">
-        <div className="container flex h-16  items-center justify-between gap-3">
-          <div className="flex items-center space-x-2">
-            <Heart className="h-8 w-8 text-primary" />
-            <span className="text-xl font-bold bg-gradient-hero bg-clip-text text-transparent">
-              MindBuddy
-            </span>
-          </div>
-          <div className="flex items-center ">
-            <span className="text-sm text-muted-foreground">
-              Welcome back, {user.name.split(' ')[0]}
-            </span>
-            <Button asChild className="ml-2 bg-gradient-primary hover:shadow-glow">
-              <Link to={getDashboardPath()}>Dashboard</Link>
-            </Button>
-          </div>
-        </div>
-      </header>
-
-      {/* Welcome Back Hero */}
-      <section className="relative py-20 sm:py-32 overflow-hidden">
-        <div className="container mx-auto px-4">
-          <div className="text-center space-y-8">
-            {showWelcomeBack && (
-              <Badge className="bg-primary text-primary-foreground text-sm px-4 py-2">
-                <Heart className="h-4 w-4 mr-2" />
-                Welcome back to your wellness journey!
-              </Badge>
-            )}
->>>>>>> 8f1a792b
 
               <div className="space-y-6">
                 <h1 className="text-4xl sm:text-5xl lg:text-6xl font-bold leading-tight">
@@ -263,7 +227,6 @@
               </div>
             </div>
           </div>
-<<<<<<< HEAD
         </section>
       </ScrollFadeIn>
 
@@ -279,22 +242,6 @@
                 Quick access to all your mental health resources
               </p>
             </div>
-=======
-        </div>
-      </section>
-
-      {/* Quick Access Cards for Authenticated Users */}
-      <section className="py-20 bg-gradient-to-br from-primary/5 to-secondary/5">
-        <div className="container mx-auto px-4">
-          <div className="text-center mb-16">
-            <h2 className="text-3xl sm:text-4xl font-bold text-heading mb-4">
-              Your Wellness Tools
-            </h2>
-            <p className="text-xl text-muted-foreground max-w-2xl mx-auto">
-              Quick access to all your mental health resources
-            </p>
-          </div>
->>>>>>> 8f1a792b
 
             <div className="grid grid-cols-1 md:grid-cols-2 lg:grid-cols-4 gap-8">
               <Card className="calm-card group">
@@ -358,7 +305,6 @@
               </Card>
             </div>
           </div>
-<<<<<<< HEAD
         </section>
       </ScrollFadeIn>
 
@@ -448,39 +394,6 @@
           </div>
         </section>
       </ScrollFadeIn>
-=======
-        </div>
-      </section>
-
-      {/* Emergency Support - Always Visible */}
-      <section className="py-16 bg-gradient-to-br from-red-50 to-orange-50">
-        <div className="container mx-auto px-4 text-center">
-          <div className="max-w-3xl mx-auto space-y-6">
-            <div className="flex items-center justify-center space-x-3 mb-6">
-              <Shield className="h-8 w-8 text-red-600" />
-              <h2 className="text-2xl font-bold text-red-800">Crisis Support Available 24/7</h2>
-            </div>
-            <p className="text-red-700 text-lg leading-relaxed">
-              If you're experiencing a mental health emergency, immediate help is available.
-            </p>
-            <div className="flex flex-col sm:flex-row gap-4 justify-center">
-              <Button variant="destructive" size="lg" className="text-lg px-8">
-                <Phone className="mr-2 h-5 w-5" />
-                Crisis Line: 988
-              </Button>
-              <Button
-                variant="outline"
-                size="lg"
-                className="border-red-300 text-red-700 hover:bg-red-50 text-lg px-8"
-              >
-                <MessageCircle className="mr-2 h-5 w-5" />
-                Emergency Chat
-              </Button>
-            </div>
-          </div>
-        </div>
-      </section>
->>>>>>> 8f1a792b
       <Footer />
     </div>
   );
@@ -561,7 +474,6 @@
   };
 
   return (
-<<<<<<< HEAD
     <PageTransition>
       <ScrollFadeIn yOffset={32}>
         <header className="fixed top-0 left-0 right-0 z-50 w-full border-b border-border/40 bg-background/95 backdrop-blur supports-[backdrop-filter]:bg-background/60">
@@ -608,46 +520,6 @@
                 <Sparkles className="h-4 w-4 mr-2" />
                 Trusted by 10,000+ Students
               </Badge>
-=======
-    <div className="min-h-screen">
-      {/* Guest Header with Theme Toggle */}
-      <header className="fixed top-0 left-0 right-0 z-50 w-full border-b border-border/40 bg-background/95 backdrop-blur supports-[backdrop-filter]:bg-background/60">
-        <div className="container flex h-16 items-center justify-between px-4">
-          <div className="flex items-center space-x-2">
-            <Heart className="h-8 w-8 text-primary" />
-            <span className="text-xl font-bold bg-gradient-hero bg-clip-text text-transparent">
-              MindBuddy
-            </span>
-          </div>
-          <div className="flex items-center space-x-4">
-            <ThemeToggle />
-            <Button asChild variant="default" className="bg-gradient-primary hover:shadow-glow ">
-              <Link to="/login">Get Started</Link>
-            </Button>
-          </div>
-        </div>
-      </header>
-
-      {/* Enhanced Hero Section */}
-      <section className="relative min-h-screen flex items-center justify-center overflow-hidden bg-background pt-24 pb-20 px-4 sm:px-6 lg:px-8 sm:pt-28 lg:pt-32 sm:pb-24 lg:pb-28">
-        <FloatingParticles />
-
-        {/* Background Image with Overlay */}
-        <div
-          className="absolute inset-0 opacity-30 bg-gradient-to-br from-primary/10 to-secondary/10"
-        />
-        <div className="absolute inset-0 bg-gradient-hero opacity-20" />
-
-        <div className="relative z-10 container mx-auto px-4 text-center space-y-8">
-          <div className="space-y-6 fade-in">
-            <Badge
-              variant="secondary"
-              className="animate-pulse bg-primary/10 text-primary border-primary/20"
-            >
-              <Sparkles className="h-4 w-4 mr-2" />
-              Trusted by 10,000+ Students
-            </Badge>
->>>>>>> 8f1a792b
 
               <h1 className="text-4xl sm:text-6xl md:text-7xl lg:text-8xl font-bold leading-tight">
                 Your Mental Health
@@ -696,7 +568,6 @@
               ))}
             </div>
           </div>
-<<<<<<< HEAD
         </section>
       </ScrollFadeIn>
 
@@ -710,20 +581,6 @@
                 See how MindBuddy is transforming student mental health support across campuses.
               </p>
             </div>
-=======
-        </div>
-      </section>
-
-      {/* Statistics Section */}
-      <section className="py-20 bg-gradient-calm">
-        <div className="container mx-auto px-4">
-          <div className="text-center mb-16">
-            <h2 className="text-3xl md:text-4xl font-bold mb-4">Making a Real Impact</h2>
-            <p className="text-lg text-muted-foreground max-w-2xl mx-auto">
-              See how MindBuddy is transforming student mental health support across campuses.
-            </p>
-          </div>
->>>>>>> 8f1a792b
 
             <div className="grid grid-cols-1 md:grid-cols-2 lg:grid-cols-4 gap-8">
               {[
@@ -767,7 +624,6 @@
               ))}
             </div>
           </div>
-<<<<<<< HEAD
         </section>
       </ScrollFadeIn>
 
@@ -788,27 +644,6 @@
                 mental health professionals and cutting-edge AI technology.
               </p>
             </div>
-=======
-        </div>
-      </section>
-
-      {/* Enhanced Features Section */}
-      <section id="learn-more" className="py-20 px-4 bg-background">
-        <div className="container mx-auto">
-          <div className="text-center space-y-4 mb-16">
-            <Badge variant="outline" className="mb-4">
-              <Award className="h-4 w-4 mr-2" />
-              Award-Winning Platform
-            </Badge>
-            <h2 className="text-3xl md:text-5xl font-bold">
-              Everything You Need for Mental Wellness
-            </h2>
-            <p className="text-lg text-muted-foreground max-w-3xl mx-auto">
-              Comprehensive, evidence-based support designed specifically for students, backed by
-              mental health professionals and cutting-edge AI technology.
-            </p>
-          </div>
->>>>>>> 8f1a792b
 
             <div className="grid grid-cols-1 md:grid-cols-2 lg:grid-cols-4 gap-8 mb-16">
               <FeatureCard
@@ -860,7 +695,6 @@
               </div>
             </div>
           </div>
-<<<<<<< HEAD
         </section>
       </ScrollFadeIn>
 
@@ -874,31 +708,6 @@
                 Real experiences from students who found support through MindBuddy.
               </p>
             </div>
-=======
-        </div>
-      </section>
-
-      {/* Testimonials Section */}
-      <section className="py-20 bg-gradient-mesh">
-        <div className="container mx-auto px-4">
-          <div className="text-center mb-16">
-            <h2 className="text-3xl md:text-4xl font-bold mb-4">What Students Are Saying</h2>
-            <p className="text-lg text-muted-foreground max-w-2xl mx-auto">
-              Real experiences from students who found support through MindBuddy.
-            </p>
-          </div>
-
-          <div className="max-w-4xl mx-auto">
-            <div className="enhanced-card p-8 md:p-12 text-center relative overflow-hidden">
-              <Quote className="h-16 w-16 text-primary/20 absolute top-4 left-4" />
-
-              <div className="space-y-6">
-                <div className="flex justify-center mb-4">
-                  {[...Array(testimonials[activeTestimonial].rating)].map((_, i) => (
-                    <Star key={i} className="h-6 w-6 text-yellow-400 fill-current" />
-                  ))}
-                </div>
->>>>>>> 8f1a792b
 
             <div className="max-w-4xl mx-auto">
               <div className="enhanced-card p-8 md:p-12 text-center relative overflow-hidden">
@@ -940,7 +749,6 @@
               </div>
             </div>
           </div>
-<<<<<<< HEAD
         </section>
       </ScrollFadeIn>
 
@@ -954,20 +762,6 @@
                 Everything you need to know about MindBuddy's mental health support services.
               </p>
             </div>
-=======
-        </div>
-      </section>
-
-      {/* FAQ Section */}
-      <section className="py-20 px-4 bg-background">
-        <div className="container mx-auto max-w-4xl">
-          <div className="text-center mb-16">
-            <h2 className="text-3xl md:text-4xl font-bold mb-4">Frequently Asked Questions</h2>
-            <p className="text-lg text-muted-foreground">
-              Everything you need to know about MindBuddy's mental health support services.
-            </p>
-          </div>
->>>>>>> 8f1a792b
 
             <div className="space-y-4">
               {faqs.map((faq, index) => (
@@ -994,7 +788,6 @@
               </Button>
             </div>
           </div>
-<<<<<<< HEAD
         </section>
       </ScrollFadeIn>
 
@@ -1046,63 +839,6 @@
                       asChild
                       size="xl"
                       className="text-lg text-white align-middle px-8 py-4 rounded-full shadow-md"
-=======
-        </div>
-      </section>
-
-      {/* Final CTA Section (enhanced layout + illustration) */}
-      <section className="py-20 px-4 bg-primary/5 dark:bg-primary/10">
-        <div className="container mx-auto">
-          <div className="max-w-5xl mx-auto bg-card border border-border rounded-3xl p-6 md:p-12 shadow-card relative overflow-hidden">
-            <div className="grid grid-cols-1 md:grid-cols-2 gap-8 items-center">
-              <div>
-                <h2 className="text-3xl md:text-4xl lg:text-5xl font-extrabold leading-tight mb-4 text-foreground">
-                  Start Your Wellness Journey Today
-                </h2>
-
-                <p className="text-base md:text-lg opacity-95 leading-relaxed mb-6 text-muted-foreground dark:text-white/95">
-                  Join thousands of students for stigma-free, confidential mental health support —
-                  instantly accessible and backed by licensed professionals.
-                </p>
-
-                <ul className="space-y-3 mb-6">
-                  <li className="flex items-start">
-                    <span className="inline-flex items-center justify-center h-7 w-7 rounded-full bg-primary text-primary-foreground mr-3 shadow-sm">
-                      <CheckCircle className="h-4 w-4" />
-                    </span>
-                    <span className="text-sm text-foreground dark:text-white/90">
-                      24/7 AI-assisted support and crisis detection
-                    </span>
-                  </li>
-                  <li className="flex items-start">
-                    <span className="inline-flex items-center justify-center h-7 w-7 rounded-full bg-primary text-primary-foreground mr-3 shadow-sm">
-                      <Shield className="h-4 w-4" />
-                    </span>
-                    <span className="text-sm text-foreground dark:text-white/90">
-                      HIPAA-compliant privacy and secure sessions
-                    </span>
-                  </li>
-                  <li className="flex items-start">
-                    <span className="inline-flex items-center justify-center h-7 w-7 rounded-full bg-primary text-primary-foreground mr-3 shadow-sm">
-                      <UserCheck className="h-4 w-4" />
-                    </span>
-                    <span className="text-sm text-foreground dark:text-white/90">
-                      Licensed counselors and a supportive peer community
-                    </span>
-                  </li>
-                </ul>
-
-                <div className="flex flex-col sm:flex-row gap-4">
-                  <Button
-                    asChild
-                    size="xl"
-                    className="text-lg text-white align-middle px-8 py-4 rounded-full shadow-md"
-                  >
-                    <Link
-                      to="/login"
-                      className="bg-gradient-primary"
-                      aria-label="Get started - free"
->>>>>>> 8f1a792b
                     >
                       <Link
                         to="/login"
@@ -1142,25 +878,13 @@
                 </div>
               </div>
 
-<<<<<<< HEAD
               <div className="absolute -top-6 -right-6 opacity-10 pointer-events-none">
                 <Heart className="h-44 w-44 text-primary/20" />
-=======
-              <div className="flex justify-center md:justify-end">
-                <div className="w-72 md:w-96 lg:w-[520px] h-72 md:h-96 lg:h-[520px] bg-gradient-to-br from-primary/20 to-secondary/20 rounded-xl shadow-card gentle-transition gentle-hover flex items-center justify-center">
-                  <Heart className="h-24 w-24 text-primary/40" />
-                </div>
->>>>>>> 8f1a792b
               </div>
             </div>
           </div>
-<<<<<<< HEAD
         </section>
       </ScrollFadeIn>
-=======
-        </div>
-      </section>
->>>>>>> 8f1a792b
       <Footer />
     </div>
   );
