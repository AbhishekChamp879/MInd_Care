import { Link, useNavigate } from 'react-router-dom';
import { Button } from '@/components/ui/button';
import { Card, CardContent, CardDescription, CardHeader, CardTitle } from '@/components/ui/card';
import { Badge } from '@/components/ui/badge';
import { useAuth } from '@/contexts/AuthContext';
import { ThemeToggle } from '@/components/ui/theme-toggle';
import heroImage from '@/assets/freepik__retouch__90823.png';
import {
  MessageCircle,
  Calendar,
  BookOpen,
  Users,
  Shield,
  Lock,
  Heart,
  CheckCircle,
  Phone,
  Globe,
  Zap,
  Star,
  ChevronDown,
  Award,
  TrendingUp,
  UserCheck,
  Clock,
  Target,
  Sparkles,
  ArrowRight,
  Quote,
  Play,
} from 'lucide-react';
import { useState, useEffect, ComponentType, SVGProps } from 'react';
import type { User } from '@/types/auth';

const Index = () => {
  const { user, isLoading } = useAuth();
  const [showWelcomeBack, setShowWelcomeBack] = useState(false);

  // Check if user just logged in and should see a welcome back message
  useEffect(() => {
    if (!isLoading && user) {
      // Check if this is a fresh visit (not a redirect)
      const hasSeenLanding = sessionStorage.getItem('hasSeenLanding');
      if (!hasSeenLanding) {
        setShowWelcomeBack(true);
        sessionStorage.setItem('hasSeenLanding', 'true');
      }
    }
  }, [user, isLoading]);

  // Show loading spinner while auth is loading
  if (isLoading) {
    return (
      <div className="min-h-screen flex items-center justify-center bg-background">
        <div className="text-center">
          <div className="animate-spin rounded-full h-12 w-12 border-4 border-primary border-t-transparent mx-auto mb-4"></div>
          <p className="text-muted-foreground">Loading MindBuddy...</p>
        </div>
      </div>
    );
  }

  // Always show the landing page, but customize content based on auth status
  return user ? (
    <AuthenticatedHomePage user={user} showWelcomeBack={showWelcomeBack} />
  ) : (
    <GuestHomePage />
  );
};

// Floating particles component
const FloatingParticles = () => {
  const particles = Array.from({ length: 12 }, (_, i) => i);

  return (
    <div className="absolute inset-0 overflow-hidden pointer-events-none">
      {particles.map((i) => (
        <div
          key={i}
          className="absolute opacity-10"
          style={{
            left: `${Math.random() * 100}%`,
            top: `${Math.random() * 100}%`,
            animationDelay: `${Math.random() * 3}s`,
            animationDuration: `${3 + Math.random() * 4}s`,
          }}
        >
          <div className="w-1 h-1 bg-primary rounded-full shadow-glow"></div>
        </div>
      ))}
    </div>
  );
};

// Animated counter component
const AnimatedCounter = ({
  end,
  duration = 2,
  suffix = '',
}: {
  end: number;
  duration?: number;
  suffix?: string;
}) => {
  const [count, setCount] = useState(0);

  useEffect(() => {
    let start = 0;
    const increment = end / (duration * 60); // 60 fps
    const timer = setInterval(() => {
      start += increment;
      if (start >= end) {
        setCount(end);
        clearInterval(timer);
      } else {
        setCount(Math.floor(start));
      }
    }, 1000 / 60);

    return () => clearInterval(timer);
  }, [end, duration]);

  return (
    <span>
      {count}
      {suffix}
    </span>
  );
};

// Authenticated Landing Page for returning users
const AuthenticatedHomePage = ({
  user,
  showWelcomeBack,
}: {
  user: User;
  showWelcomeBack: boolean;
}) => {
  const navigate = useNavigate();

  const getDashboardPath = () => {
    switch (user.role) {
      case 'student':
        return '/app/student-dashboard';
      case 'counselor':
        return '/app/sessions';
      case 'admin':
        return '/app/dashboard';
      default:
        return '/app/dashboard';
    }
  };

  return (
    <div className="min-h-screen bg-gradient-mesh">
      <FloatingParticles />

      {/* Header */}
      <header className="sticky top-0 z-50 w-full border-b border-border/40 bg-background/95 backdrop-blur supports-[backdrop-filter]:bg-background/60">
        <div className="container flex h-16 items-center justify-between">
          <div className="flex items-center space-x-2">
            <Heart className="h-8 w-8 text-primary" />
            <span className="text-xl font-bold bg-gradient-hero bg-clip-text text-transparent">
              MindBuddy
            </span>
          </div>
          <div className="flex items-center space-x-4">
            <span className="text-sm text-muted-foreground">
              Welcome back, {user.name.split(' ')[0]}
            </span>
            <Button asChild className="bg-gradient-primary hover:shadow-glow">
              <Link to={getDashboardPath()}>Go to Dashboard</Link>
            </Button>
          </div>
        </div>
      </header>

      {/* Welcome Back Hero */}
      <section className="relative py-20 sm:py-32 overflow-hidden">
        <div className="container mx-auto px-4">
          <div className="text-center space-y-8">
            {showWelcomeBack && (
              <Badge className="bg-primary text-primary-foreground text-sm px-4 py-2">
                <Heart className="h-4 w-4 mr-2" />
                Welcome back to your wellness journey!
              </Badge>
            )}

            <div className="space-y-6">
              <h1 className="text-4xl sm:text-5xl lg:text-6xl font-bold leading-tight">
                <span className="text-heading">Ready to continue your</span>
                <br />
                <span className="bg-gradient-aurora bg-clip-text text-transparent">
                  mental wellness journey?
                </span>
              </h1>

              <p className="text-xl sm:text-2xl text-muted-foreground max-w-3xl mx-auto leading-relaxed">
                Your personalized mental health support system is ready. Access AI chat, book
                sessions, and connect with your supportive community.
              </p>

              <div className="flex flex-col sm:flex-row gap-4 justify-center items-center pt-8">
                <Button
                  asChild
                  size="lg"
                  className="bg-gradient-primary hover:shadow-glow text-lg px-8 py-4 rounded-full"
                >
                  <Link to={getDashboardPath()}>
                    Go to My Dashboard
                    <ArrowRight className="ml-2 h-5 w-5" />
                  </Link>
                </Button>
                <Button
                  asChild
                  variant="outline"
                  size="lg"
                  className="text-lg px-8 py-4 rounded-full"
                >
                  <Link to="/app/chat">
                    <MessageCircle className="mr-2 h-5 w-5" />
                    Quick AI Chat
                  </Link>
                </Button>
              </div>
            </div>
          </div>
        </div>
      </section>

      {/* Quick Access Cards for Authenticated Users */}
      <section className="py-20 bg-gradient-to-br from-primary/5 to-secondary/5">
        <div className="container mx-auto px-4">
          <div className="text-center mb-16">
            <h2 className="text-3xl sm:text-4xl font-bold text-heading mb-4">
              Your Wellness Tools
            </h2>
            <p className="text-xl text-muted-foreground max-w-2xl mx-auto">
              Quick access to all your mental health resources
            </p>
          </div>

          <div className="grid grid-cols-1 md:grid-cols-2 lg:grid-cols-4 gap-8">
            <Card className="calm-card group">
              <CardHeader className="text-center">
                <div className="mx-auto mb-4 p-4 rounded-full bg-primary/10 w-fit">
                  <MessageCircle className="h-8 w-8 text-primary" />
                </div>
                <CardTitle className="text-xl">AI Chat Support</CardTitle>
                <CardDescription>24/7 intelligent mental health assistance</CardDescription>
              </CardHeader>
              <CardContent>
                <Button asChild className="w-full bg-primary">
                  <Link to="/app/chat">Start Chatting</Link>
                </Button>
              </CardContent>
            </Card>

            <Card className="calm-card group">
              <CardHeader className="text-center">
                <div className="mx-auto mb-4 p-4 rounded-full bg-secondary/10 w-fit">
                  <Calendar className="h-8 w-8 text-secondary" />
                </div>
                <CardTitle className="text-xl">Book Session</CardTitle>
                <CardDescription>Schedule with professional counselors</CardDescription>
              </CardHeader>
              <CardContent>
                <Button asChild variant="secondary" className="w-full">
                  <Link to="/app/booking">Book Now</Link>
                </Button>
              </CardContent>
            </Card>

            <Card className="calm-card group">
              <CardHeader className="text-center">
                <div className="mx-auto mb-4 p-4 rounded-full bg-primary/10 w-fit">
                  <BookOpen className="h-8 w-8 text-primary" />
                </div>
                <CardTitle className="text-xl">Resources</CardTitle>
                <CardDescription>Self-help materials and wellness tools</CardDescription>
              </CardHeader>
              <CardContent>
                <Button asChild variant="outline" className="w-full">
                  <Link to="/app/resources">Explore</Link>
                </Button>
              </CardContent>
            </Card>

            <Card className="calm-card group">
              <CardHeader className="text-center">
                <div className="mx-auto mb-4 p-4 rounded-full bg-secondary/10 w-fit">
                  <Users className="h-8 w-8 text-secondary" />
                </div>
                <CardTitle className="text-xl">Community</CardTitle>
                <CardDescription>Connect with supportive peer network</CardDescription>
              </CardHeader>
              <CardContent>
                <Button asChild variant="outline" className="w-full">
                  <Link to="/app/forum">Join Forum</Link>
                </Button>
              </CardContent>
            </Card>
          </div>
        </div>
      </section>

      {/* Emergency Support - Always Visible */}
      <section className="py-16 bg-gradient-to-br from-red-50 to-orange-50">
        <div className="container mx-auto px-4 text-center">
          <div className="max-w-3xl mx-auto space-y-6">
            <div className="flex items-center justify-center space-x-3 mb-6">
              <Shield className="h-8 w-8 text-red-600" />
              <h2 className="text-2xl font-bold text-red-800">Crisis Support Available 24/7</h2>
            </div>
            <p className="text-red-700 text-lg leading-relaxed">
              If you're experiencing a mental health emergency, immediate help is available.
            </p>
            <div className="flex flex-col sm:flex-row gap-4 justify-center">
              <Button variant="destructive" size="lg" className="text-lg px-8">
                <Phone className="mr-2 h-5 w-5" />
                Crisis Line: 988
              </Button>
              <Button
                variant="outline"
                size="lg"
                className="border-red-300 text-red-700 hover:bg-red-50 text-lg px-8"
              >
                <MessageCircle className="mr-2 h-5 w-5" />
                Emergency Chat
              </Button>
            </div>
          </div>
        </div>
      </section>
    </div>
  );
};

const GuestHomePage = () => {
  const [activeTestimonial, setActiveTestimonial] = useState(0);

  const testimonials = [
    {
      name: 'Anonymous',
      role: 'Computer Science Student',
      content:
        'MindBuddy helped me through my toughest semester. The AI chat was there when I needed it most at 3 AM during finals week.',
      rating: 5,
    },
    {
      name: 'Anonymous',
      role: 'Psychology Major',
      content:
        'The counseling sessions are incredibly professional and confidential. It removed the stigma I felt about seeking help.',
      rating: 5,
    },
    {
      name: 'Anonymous',
      role: 'Engineering Student',
      content:
        "The peer support forum connected me with others who understood what I was going through. I'm not alone anymore.",
      rating: 5,
    },
  ];

  useEffect(() => {
    const timer = setInterval(() => {
      setActiveTestimonial((prev) => (prev + 1) % testimonials.length);
    }, 4000);
    return () => clearInterval(timer);
  }, [testimonials.length]);

  return (
    <div className="min-h-screen">
      {/* Guest Header with Theme Toggle */}
      <header className="fixed top-0 left-0 right-0 z-50 w-full border-b border-border/40 bg-background/95 backdrop-blur supports-[backdrop-filter]:bg-background/60">
        <div className="container flex h-16 items-center justify-between px-4">
          <div className="flex items-center space-x-2">
            <Heart className="h-8 w-8 text-primary" />
<<<<<<< HEAD
            <span className="text-xl font-bold text-primary">MindBuddy</span>
=======
            <span className="text-xl font-bold bg-gradient-hero bg-clip-text text-transparent">
              MindBuddy
            </span>
>>>>>>> 0afd5087
          </div>
          <div className="flex items-center space-x-4">
            <ThemeToggle />
            <Button asChild variant="default" className="bg-primary text-primary-foreground hover:bg-primary/90">
              <Link to="/login">Get Started</Link>
            </Button>
          </div>
        </div>
      </header>

      {/* Enhanced Hero Section */}
      <section className="relative min-h-screen flex items-center justify-center overflow-hidden bg-background pt-24 pb-20 px-4 sm:px-6 lg:px-8 sm:pt-28 lg:pt-32 sm:pb-24 lg:pb-28">
        <FloatingParticles />

        {/* Background Image with Overlay */}
        <div
          className="absolute inset-0 opacity-30"
          style={{
            backgroundImage: `url(${heroImage})`,
            backgroundSize: 'cover',
            backgroundPosition: 'center',
            backgroundRepeat: 'no-repeat',
          }}
        />
        <div className="absolute inset-0 bg-gradient-hero opacity-20" />
<<<<<<< HEAD
        
        <div className="relative z-10 container mx-auto text-center space-y-12 py-8 sm:py-12 lg:py-16 max-w-7xl">
          <div className="space-y-8 fade-in">
            <Badge variant="secondary" className="bg-primary/10 text-primary border-primary/20">
=======

        <div className="relative z-10 container mx-auto px-4 text-center space-y-8">
          <div className="space-y-6 fade-in">
            <Badge
              variant="secondary"
              className="animate-pulse bg-primary/10 text-primary border-primary/20"
            >
>>>>>>> 0afd5087
              <Sparkles className="h-4 w-4 mr-2" />
              Trusted by 10,000+ Students
            </Badge>

            <h1 className="text-4xl sm:text-6xl md:text-7xl lg:text-8xl font-bold leading-tight">
              Your Mental Health
              <br />
              <span className="bg-gradient-aurora bg-clip-text text-transparent">
                Matters Most
              </span>
            </h1>
<<<<<<< HEAD
            
            <p className="text-lg sm:text-xl md:text-2xl text-foreground/80 max-w-4xl mx-auto font-medium leading-relaxed px-2 sm:px-4 lg:px-6">
              Experience stigma-free, confidential mental health support designed specifically for students. 
              Get immediate AI assistance, book professional counseling, and connect with a supportive community.
            </p>
          </div>

          <div className="flex justify-center items-center slide-up py-6">
            <Button asChild size="lg" className="text-lg bg-primary text-primary-foreground hover:bg-primary/90 btn-calm">
=======

            <p className="text-lg sm:text-xl md:text-2xl text-foreground/80 max-w-4xl mx-auto font-medium leading-relaxed">
              Experience stigma-free, confidential mental health support designed specifically for
              students. Get immediate AI assistance, book professional counseling, and connect with
              a supportive community.
            </p>
          </div>

          <div className="flex justify-center items-center slide-up">
            <Button
              asChild
              size="xl"
              className="text-lg bg-gradient-primary hover:shadow-glow btn-enhanced"
            >
>>>>>>> 0afd5087
              <Link to="/login">
                Get Started Free
                <ArrowRight className="ml-2 h-5 w-5" />
              </Link>
            </Button>
          </div>

          {/* Enhanced Trust Indicators */}
          <div className="grid grid-cols-2 md:grid-cols-4 gap-3 sm:gap-4 lg:gap-6 pt-6 sm:pt-8 pb-8 sm:pb-12 max-w-4xl mx-auto px-2 sm:px-4">
            {[
              { icon: Shield, text: 'HIPAA Compliant', desc: 'Privacy Protected' },
              { icon: Clock, text: '24/7 Available', desc: 'Always Here' },
              { icon: Heart, text: 'Stigma-Free', desc: 'Safe Space' },
              { icon: UserCheck, text: 'Licensed Staff', desc: 'Professional Care' },
            ].map((item, index) => (
<<<<<<< HEAD
              <div key={index} className="calm-card p-3 sm:p-4 lg:p-6 rounded-lg text-center gentle-hover">
                <item.icon className="h-6 w-6 sm:h-8 sm:w-8 mx-auto mb-2 text-primary" />
                <div className="text-xs sm:text-sm font-semibold">{item.text}</div>
=======
              <div
                key={index}
                className="glass-card p-4 rounded-lg text-center hover:scale-105 transition-all duration-300"
              >
                <item.icon className="h-8 w-8 mx-auto mb-2 text-primary" />
                <div className="text-sm font-semibold">{item.text}</div>
>>>>>>> 0afd5087
                <div className="text-xs text-muted-foreground">{item.desc}</div>
              </div>
            ))}
          </div>

          {/* Scroll Indicator */}
          <div className="absolute bottom-12 left-1/2 transform -translate-x-1/2">
            <ChevronDown className="h-6 w-6 text-primary" />
          </div>
        </div>
      </section>

      {/* Statistics Section */}
      <section className="py-20 bg-gradient-calm">
        <div className="container mx-auto px-4">
          <div className="text-center mb-16">
            <h2 className="text-3xl md:text-4xl font-bold mb-4">Making a Real Impact</h2>
            <p className="text-lg text-muted-foreground max-w-2xl mx-auto">
              See how MindBuddy is transforming student mental health support across campuses.
            </p>
          </div>

          <div className="grid grid-cols-1 md:grid-cols-2 lg:grid-cols-4 gap-8">
            {[
              {
                icon: Users,
                number: 10000,
                suffix: '+',
                label: 'Students Helped',
                description: 'Across 200+ Universities',
              },
              {
                icon: MessageCircle,
                number: 95,
                suffix: '%',
                label: 'Crisis Detection Rate',
                description: 'AI-Powered Screening',
              },
              {
                icon: Heart,
                number: 4.9,
                suffix: '/5',
                label: 'Satisfaction Rating',
                description: 'From Our Students',
              },
              {
                icon: TrendingUp,
                number: 78,
                suffix: '%',
                label: 'Improved Wellbeing',
                description: 'Within First Month',
              },
            ].map((stat, index) => (
              <div key={index} className="enhanced-card p-6 text-center">
                <stat.icon className="h-12 w-12 mx-auto mb-4 text-primary" />
                <div className="text-4xl font-bold text-primary mb-2">
                  <AnimatedCounter end={stat.number} suffix={stat.suffix} />
                </div>
                <div className="font-semibold text-lg mb-1">{stat.label}</div>
                <div className="text-sm text-muted-foreground">{stat.description}</div>
              </div>
            ))}
          </div>
        </div>
      </section>

      {/* Enhanced Features Section */}
      <section id="learn-more" className="py-20 px-4 bg-background">
        <div className="container mx-auto">
          <div className="text-center space-y-4 mb-16">
            <Badge variant="outline" className="mb-4">
              <Award className="h-4 w-4 mr-2" />
              Award-Winning Platform
            </Badge>
            <h2 className="text-3xl md:text-5xl font-bold">
              Everything You Need for Mental Wellness
            </h2>
            <p className="text-lg text-muted-foreground max-w-3xl mx-auto">
              Comprehensive, evidence-based support designed specifically for students, backed by
              mental health professionals and cutting-edge AI technology.
            </p>
          </div>

          <div className="grid grid-cols-1 md:grid-cols-2 lg:grid-cols-4 gap-8 mb-16">
            <FeatureCard
              icon={MessageCircle}
              title="AI Crisis Detection"
              description="Advanced PHQ-9 and GAD-7 screening with immediate crisis intervention and professional referrals"
              badge="Instant Help"
              features={['24/7 Availability', 'Crisis Detection', 'Immediate Response']}
            />
            <FeatureCard
              icon={Calendar}
              title="Professional Counseling"
              description="Licensed therapists and counselors available for confidential sessions with flexible scheduling"
              badge="Licensed Care"
              features={['Licensed Therapists', 'Flexible Scheduling', 'Complete Privacy']}
            />
            <FeatureCard
              icon={BookOpen}
              title="Wellness Resources"
              description="Evidence-based materials, guided meditations, stress management tools, and academic support"
              badge="Self-Help Tools"
              features={['Guided Meditation', 'Study Tips', 'Stress Management']}
            />
            <FeatureCard
              icon={Users}
              title="Peer Community"
              description="Anonymous support groups, peer mentorship, and moderated discussions in a safe environment"
              badge="Safe Community"
              features={['Anonymous Groups', 'Peer Mentors', 'Moderated Chats']}
            />
          </div>

          {/* CTA Section */}
          <div className="text-center">
            <div className="bg-gradient-primary p-8 rounded-2xl text-white mb-8">
              <h3 className="text-2xl md:text-3xl font-bold mb-4">
                Ready to Start Your Wellness Journey?
              </h3>
              <p className="text-lg opacity-90 mb-6 max-w-2xl mx-auto">
                Join thousands of students who have found support, community, and professional care
                through MindBuddy.
              </p>
              <Button asChild size="lg" variant="secondary" className="text-lg">
                <Link to="/login">
                  Begin Your Journey
                  <ArrowRight className="ml-2 h-5 w-5" />
                </Link>
              </Button>
            </div>
          </div>
        </div>
      </section>

      {/* Testimonials Section */}
      <section className="py-20 bg-gradient-mesh">
        <div className="container mx-auto px-4">
          <div className="text-center mb-16">
            <h2 className="text-3xl md:text-4xl font-bold mb-4">What Students Are Saying</h2>
            <p className="text-lg text-muted-foreground max-w-2xl mx-auto">
              Real experiences from students who found support through MindBuddy.
            </p>
          </div>

          <div className="max-w-4xl mx-auto">
            <div className="enhanced-card p-8 md:p-12 text-center relative overflow-hidden">
              <Quote className="h-16 w-16 text-primary/20 absolute top-4 left-4" />

              <div className="space-y-6">
                <div className="flex justify-center mb-4">
                  {[...Array(testimonials[activeTestimonial].rating)].map((_, i) => (
                    <Star key={i} className="h-6 w-6 text-yellow-400 fill-current" />
                  ))}
                </div>

                <blockquote className="text-xl md:text-2xl font-medium leading-relaxed">
                  "{testimonials[activeTestimonial].content}"
                </blockquote>

                <div className="pt-4 border-t">
                  <div className="font-semibold text-lg">
                    {testimonials[activeTestimonial].name}
                  </div>
                  <div className="text-muted-foreground">
                    {testimonials[activeTestimonial].role}
                  </div>
                </div>
              </div>

              {/* Testimonial Indicators */}
              <div className="flex justify-center space-x-2 mt-8">
                {testimonials.map((_, index) => (
                  <button
                    key={index}
                    onClick={() => setActiveTestimonial(index)}
                    className={`w-3 h-3 rounded-full transition-all duration-300 ${
                      index === activeTestimonial ? 'bg-primary' : 'bg-primary/30'
                    }`}
                  />
                ))}
              </div>
            </div>
          </div>
        </div>
      </section>

      {/* FAQ Section */}
      <section className="py-20 px-4 bg-background">
        <div className="container mx-auto max-w-4xl">
          <div className="text-center mb-16">
            <h2 className="text-3xl md:text-4xl font-bold mb-4">Frequently Asked Questions</h2>
            <p className="text-lg text-muted-foreground">
              Everything you need to know about MindBuddy's mental health support services.
            </p>
          </div>

          <div className="space-y-4">
            <FAQItem
              question="Is MindBuddy completely confidential?"
              answer="Absolutely. We adhere to strict HIPAA compliance standards. Your conversations with our AI chat, counseling sessions, and forum participation are completely confidential. We never share personal information without your explicit consent."
            />
            <FAQItem
              question="How does the AI crisis detection work?"
              answer="Our AI uses validated screening tools like PHQ-9 and GAD-7 to assess your responses during chat sessions. If crisis indicators are detected, we immediately connect you with emergency resources and licensed counselors who can provide immediate support."
            />
            <FAQItem
              question="Are the counselors real licensed professionals?"
              answer="Yes, all our counselors and therapists are licensed mental health professionals. They undergo rigorous background checks and are specifically trained to work with college students and young adults."
            />
            <FAQItem
              question="Is MindBuddy free for students?"
              answer="We offer a comprehensive free tier that includes AI chat support, basic resources, and forum access. Premium features like one-on-one counseling sessions may have associated costs, but we work with universities to provide these at reduced rates."
            />
            <FAQItem
              question="Can I remain anonymous on the platform?"
              answer="Yes, especially in our peer support forums. While we need some basic information for safety and crisis prevention, you can participate in community discussions anonymously while still receiving the support you need."
            />
            <FAQItem
              question="What if I'm having a mental health emergency?"
              answer="If you're in immediate danger, please call 911 or go to your nearest emergency room. Our platform includes immediate crisis resources and can connect you with emergency services. We also provide 24/7 crisis chat support for urgent situations."
            />
          </div>

          <div className="text-center mt-12">
            <p className="text-muted-foreground mb-6">Still have questions? We're here to help.</p>
            <Button asChild variant="outline" size="lg">
              <Link to="/contact">
                Contact Support
                <MessageCircle className="ml-2 h-5 w-5" />
              </Link>
            </Button>
          </div>
        </div>
      </section>

      {/* Final CTA Section (enhanced layout + illustration) */}
      <section className="py-20 px-4 bg-primary/5 dark:bg-primary/10">
        <div className="container mx-auto">
          <div className="max-w-5xl mx-auto bg-card border border-border rounded-3xl p-6 md:p-12 shadow-card relative overflow-hidden">
            <div className="grid grid-cols-1 md:grid-cols-2 gap-8 items-center">
              <div>
                <h2 className="text-3xl md:text-4xl lg:text-5xl font-extrabold leading-tight mb-4 text-foreground">
                  Start Your Wellness Journey Today
                </h2>

<<<<<<< HEAD
                <p className="text-base md:text-lg leading-relaxed mb-6 text-muted-foreground">
                  Join thousands of students for stigma-free, confidential mental health support — instantly accessible and backed by licensed professionals.
=======
                <p className="text-base md:text-lg opacity-95 leading-relaxed mb-6 text-white/95">
                  Join thousands of students for stigma-free, confidential mental health support —
                  instantly accessible and backed by licensed professionals.
>>>>>>> 0afd5087
                </p>

                <ul className="space-y-3 mb-6">
                  <li className="flex items-start">
                    <span className="inline-flex items-center justify-center h-7 w-7 rounded-full bg-primary text-primary-foreground mr-3 shadow-sm">
                      <CheckCircle className="h-4 w-4" />
                    </span>
<<<<<<< HEAD
                    <span className="text-sm text-foreground">24/7 AI-assisted support and crisis detection</span>
=======
                    <span className="text-sm text-white/90">
                      24/7 AI-assisted support and crisis detection
                    </span>
>>>>>>> 0afd5087
                  </li>
                  <li className="flex items-start">
                    <span className="inline-flex items-center justify-center h-7 w-7 rounded-full bg-primary text-primary-foreground mr-3 shadow-sm">
                      <Shield className="h-4 w-4" />
                    </span>
<<<<<<< HEAD
                    <span className="text-sm text-foreground">HIPAA-compliant privacy and secure sessions</span>
=======
                    <span className="text-sm text-white/90">
                      HIPAA-compliant privacy and secure sessions
                    </span>
>>>>>>> 0afd5087
                  </li>
                  <li className="flex items-start">
                    <span className="inline-flex items-center justify-center h-7 w-7 rounded-full bg-primary text-primary-foreground mr-3 shadow-sm">
                      <UserCheck className="h-4 w-4" />
                    </span>
<<<<<<< HEAD
                    <span className="text-sm text-foreground">Licensed counselors and a supportive peer community</span>
=======
                    <span className="text-sm text-white/90">
                      Licensed counselors and a supportive peer community
                    </span>
>>>>>>> 0afd5087
                  </li>
                </ul>

                <div className="flex flex-col sm:flex-row gap-4">
<<<<<<< HEAD
                  <Button asChild size="lg" className="text-lg bg-primary text-primary-foreground hover:bg-primary/90 px-8 py-4 rounded-lg shadow-sm">
=======
                  <Button
                    asChild
                    size="xl"
                    className="text-lg text-white align-middle px-8 py-4 rounded-full shadow-md"
                  >
>>>>>>> 0afd5087
                    <Link to="/login" aria-label="Get started - free">
                      Get Started — It's Free
                    </Link>
                  </Button>

<<<<<<< HEAD
                  <Button asChild variant="outline" size="lg" className="text-lg border-border hover:bg-accent px-8 py-4 rounded-lg">
=======
                  <Button
                    asChild
                    variant="outline"
                    size="xl"
                    className="text-lg border-white/40 text-white hover:bg-white/10 px-8 py-4 rounded-full"
                  >
>>>>>>> 0afd5087
                    <Link to="/about" aria-label="Learn about our mission">
                      Our Mission
                      <Target className="ml-3 h-5 w-5 text-muted-foreground" />
                    </Link>
                  </Button>
                </div>

                <div className="pt-6 text-xs text-muted-foreground">
                  <p>Available 24/7 • HIPAA Compliant • Licensed Professionals</p>
                </div>
              </div>

              <div className="flex justify-center md:justify-end">
                <img
                  src={heroImage}
                  alt="Wellness illustration"
                  className="w-72 md:w-96 lg:w-[520px] h-72 md:h-96 lg:h-[520px] object-cover rounded-xl shadow-card gentle-transition gentle-hover"
                />
              </div>
            </div>

            <div className="absolute -top-6 -right-6 opacity-10 pointer-events-none">
              <Heart className="h-44 w-44 text-primary/20" />
            </div>
          </div>
        </div>
      </section>
    </div>
  );
};

interface ActionCardProps {
  title: string;
  description: string;
  icon: ComponentType<SVGProps<SVGSVGElement>>;
  href: string;
  variant?: string;
  badge?: string;
}

const ActionCard = ({
  title,
  description,
  icon: Icon,
  href,
  variant = 'default',
  badge,
}: ActionCardProps) => {
  return (
    <Card className="enhanced-card fade-in">
      <CardHeader className="pb-3">
        <div className="flex items-center justify-between">
          <div className="p-2 rounded-lg bg-primary/10">
            <Icon className="h-6 w-6 text-primary" />
          </div>
          {badge && (
            <Badge variant="secondary" className="text-xs">
              {badge}
            </Badge>
          )}
        </div>
        <CardTitle className="text-lg mt-3">{title}</CardTitle>
        <CardDescription>{description}</CardDescription>
      </CardHeader>
      <CardContent className="pt-0">
        <Button asChild variant="hero" className="w-full btn-enhanced">
          <Link to={href}>Access Now</Link>
        </Button>
      </CardContent>
    </Card>
  );
};

interface FeatureCardProps {
  icon: ComponentType<SVGProps<SVGSVGElement>>;
  title: string;
  description: string;
  badge: string;
  features?: string[];
}

const FeatureCard = ({ icon: Icon, title, description, badge, features }: FeatureCardProps) => {
  return (
    <Card className="enhanced-card slide-up group hover:shadow-aurora transition-all duration-500">
      <CardHeader className="text-center relative">
        <div className="mx-auto mb-4 p-4 rounded-full bg-gradient-to-br from-primary/20 to-secondary/20 w-fit group-hover:scale-110 transition-transform duration-300">
          <Icon className="h-8 w-8 text-primary" />
        </div>
        <Badge
          variant="secondary"
          className="absolute top-4 right-4 text-xs bg-gradient-primary text-white"
        >
          {badge}
        </Badge>
        <CardTitle className="text-xl mb-3">{title}</CardTitle>
        <CardDescription className="text-center leading-relaxed">{description}</CardDescription>

        {features && (
          <div className="mt-4 space-y-2">
            {features.map((feature, index) => (
              <div
                key={index}
                className="flex items-center justify-center text-sm text-muted-foreground"
              >
                <CheckCircle className="h-4 w-4 text-primary mr-2" />
                {feature}
              </div>
            ))}
          </div>
        )}
      </CardHeader>
      <CardContent className="pt-0">
        <Button
          asChild
          variant="outline"
          className="w-full group-hover:bg-primary group-hover:text-white transition-colors duration-300"
        >
          <Link to="/login">
            Learn More
            <ArrowRight className="ml-2 h-4 w-4" />
          </Link>
        </Button>
      </CardContent>
    </Card>
  );
};

interface StatsCardProps {
  title: string;
  stats: { label: string; value: string }[];
}

const StatsCard = ({ title, stats }: StatsCardProps) => {
  return (
    <Card className="enhanced-card">
      <CardHeader className="pb-3">
        <CardTitle className="text-lg text-center">{title}</CardTitle>
      </CardHeader>
      <CardContent className="space-y-3">
        {stats.map((stat, index) => (
          <div key={index} className="flex justify-between items-center p-2 rounded-lg bg-muted/30">
            <span className="text-sm text-muted-foreground">{stat.label}</span>
            <span className="font-semibold text-primary">{stat.value}</span>
          </div>
        ))}
      </CardContent>
    </Card>
  );
};

interface FAQItemProps {
  question: string;
  answer: string;
}

const FAQItem = ({ question, answer }: FAQItemProps) => {
  const [isOpen, setIsOpen] = useState(false);

  return (
    <div className="enhanced-card">
      <button
        onClick={() => setIsOpen(!isOpen)}
        className="w-full p-6 text-left flex justify-between items-center hover:bg-muted/10 transition-colors duration-200"
      >
        <h3 className="font-semibold text-lg pr-4">{question}</h3>
        <ChevronDown
          className={`h-5 w-5 text-muted-foreground transition-transform duration-200 flex-shrink-0 ${
            isOpen ? 'transform rotate-180' : ''
          }`}
        />
      </button>
      {isOpen && (
        <div className="px-6 pb-6 pt-0">
          <div className="text-muted-foreground leading-relaxed border-t pt-4">{answer}</div>
        </div>
      )}
    </div>
  );
};

export default Index;<|MERGE_RESOLUTION|>--- conflicted
+++ resolved
@@ -377,13 +377,9 @@
         <div className="container flex h-16 items-center justify-between px-4">
           <div className="flex items-center space-x-2">
             <Heart className="h-8 w-8 text-primary" />
-<<<<<<< HEAD
-            <span className="text-xl font-bold text-primary">MindBuddy</span>
-=======
             <span className="text-xl font-bold bg-gradient-hero bg-clip-text text-transparent">
               MindBuddy
             </span>
->>>>>>> 0afd5087
           </div>
           <div className="flex items-center space-x-4">
             <ThemeToggle />
@@ -409,12 +405,6 @@
           }}
         />
         <div className="absolute inset-0 bg-gradient-hero opacity-20" />
-<<<<<<< HEAD
-        
-        <div className="relative z-10 container mx-auto text-center space-y-12 py-8 sm:py-12 lg:py-16 max-w-7xl">
-          <div className="space-y-8 fade-in">
-            <Badge variant="secondary" className="bg-primary/10 text-primary border-primary/20">
-=======
 
         <div className="relative z-10 container mx-auto px-4 text-center space-y-8">
           <div className="space-y-6 fade-in">
@@ -422,7 +412,6 @@
               variant="secondary"
               className="animate-pulse bg-primary/10 text-primary border-primary/20"
             >
->>>>>>> 0afd5087
               <Sparkles className="h-4 w-4 mr-2" />
               Trusted by 10,000+ Students
             </Badge>
@@ -434,17 +423,6 @@
                 Matters Most
               </span>
             </h1>
-<<<<<<< HEAD
-            
-            <p className="text-lg sm:text-xl md:text-2xl text-foreground/80 max-w-4xl mx-auto font-medium leading-relaxed px-2 sm:px-4 lg:px-6">
-              Experience stigma-free, confidential mental health support designed specifically for students. 
-              Get immediate AI assistance, book professional counseling, and connect with a supportive community.
-            </p>
-          </div>
-
-          <div className="flex justify-center items-center slide-up py-6">
-            <Button asChild size="lg" className="text-lg bg-primary text-primary-foreground hover:bg-primary/90 btn-calm">
-=======
 
             <p className="text-lg sm:text-xl md:text-2xl text-foreground/80 max-w-4xl mx-auto font-medium leading-relaxed">
               Experience stigma-free, confidential mental health support designed specifically for
@@ -459,7 +437,6 @@
               size="xl"
               className="text-lg bg-gradient-primary hover:shadow-glow btn-enhanced"
             >
->>>>>>> 0afd5087
               <Link to="/login">
                 Get Started Free
                 <ArrowRight className="ml-2 h-5 w-5" />
@@ -475,18 +452,12 @@
               { icon: Heart, text: 'Stigma-Free', desc: 'Safe Space' },
               { icon: UserCheck, text: 'Licensed Staff', desc: 'Professional Care' },
             ].map((item, index) => (
-<<<<<<< HEAD
-              <div key={index} className="calm-card p-3 sm:p-4 lg:p-6 rounded-lg text-center gentle-hover">
-                <item.icon className="h-6 w-6 sm:h-8 sm:w-8 mx-auto mb-2 text-primary" />
-                <div className="text-xs sm:text-sm font-semibold">{item.text}</div>
-=======
               <div
                 key={index}
                 className="glass-card p-4 rounded-lg text-center hover:scale-105 transition-all duration-300"
               >
                 <item.icon className="h-8 w-8 mx-auto mb-2 text-primary" />
                 <div className="text-sm font-semibold">{item.text}</div>
->>>>>>> 0afd5087
                 <div className="text-xs text-muted-foreground">{item.desc}</div>
               </div>
             ))}
@@ -733,14 +704,9 @@
                   Start Your Wellness Journey Today
                 </h2>
 
-<<<<<<< HEAD
-                <p className="text-base md:text-lg leading-relaxed mb-6 text-muted-foreground">
-                  Join thousands of students for stigma-free, confidential mental health support — instantly accessible and backed by licensed professionals.
-=======
                 <p className="text-base md:text-lg opacity-95 leading-relaxed mb-6 text-white/95">
                   Join thousands of students for stigma-free, confidential mental health support —
                   instantly accessible and backed by licensed professionals.
->>>>>>> 0afd5087
                 </p>
 
                 <ul className="space-y-3 mb-6">
@@ -748,65 +714,45 @@
                     <span className="inline-flex items-center justify-center h-7 w-7 rounded-full bg-primary text-primary-foreground mr-3 shadow-sm">
                       <CheckCircle className="h-4 w-4" />
                     </span>
-<<<<<<< HEAD
-                    <span className="text-sm text-foreground">24/7 AI-assisted support and crisis detection</span>
-=======
                     <span className="text-sm text-white/90">
                       24/7 AI-assisted support and crisis detection
                     </span>
->>>>>>> 0afd5087
                   </li>
                   <li className="flex items-start">
                     <span className="inline-flex items-center justify-center h-7 w-7 rounded-full bg-primary text-primary-foreground mr-3 shadow-sm">
                       <Shield className="h-4 w-4" />
                     </span>
-<<<<<<< HEAD
-                    <span className="text-sm text-foreground">HIPAA-compliant privacy and secure sessions</span>
-=======
                     <span className="text-sm text-white/90">
                       HIPAA-compliant privacy and secure sessions
                     </span>
->>>>>>> 0afd5087
                   </li>
                   <li className="flex items-start">
                     <span className="inline-flex items-center justify-center h-7 w-7 rounded-full bg-primary text-primary-foreground mr-3 shadow-sm">
                       <UserCheck className="h-4 w-4" />
                     </span>
-<<<<<<< HEAD
-                    <span className="text-sm text-foreground">Licensed counselors and a supportive peer community</span>
-=======
                     <span className="text-sm text-white/90">
                       Licensed counselors and a supportive peer community
                     </span>
->>>>>>> 0afd5087
                   </li>
                 </ul>
 
                 <div className="flex flex-col sm:flex-row gap-4">
-<<<<<<< HEAD
-                  <Button asChild size="lg" className="text-lg bg-primary text-primary-foreground hover:bg-primary/90 px-8 py-4 rounded-lg shadow-sm">
-=======
                   <Button
                     asChild
                     size="xl"
                     className="text-lg text-white align-middle px-8 py-4 rounded-full shadow-md"
                   >
->>>>>>> 0afd5087
                     <Link to="/login" aria-label="Get started - free">
                       Get Started — It's Free
                     </Link>
                   </Button>
 
-<<<<<<< HEAD
-                  <Button asChild variant="outline" size="lg" className="text-lg border-border hover:bg-accent px-8 py-4 rounded-lg">
-=======
                   <Button
                     asChild
                     variant="outline"
                     size="xl"
                     className="text-lg border-white/40 text-white hover:bg-white/10 px-8 py-4 rounded-full"
                   >
->>>>>>> 0afd5087
                     <Link to="/about" aria-label="Learn about our mission">
                       Our Mission
                       <Target className="ml-3 h-5 w-5 text-muted-foreground" />
